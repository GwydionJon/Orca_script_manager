import logging
import asyncio
from collections import defaultdict
from script_maker2000.job import Job
import time
<<<<<<< HEAD
import subprocess
import shutil
import re
=======
>>>>>>> 7016e20a


class WorkManager:

    def __init__(self, WorkModule, job_dict: Job) -> None:
        """
        This class is used to manage the work of a WorkModule.
        For this it will check if new files are available,
          if so submit them to the server while keeping below the maximum number of jobs.
        It will also check if jobs are finished and handle the output files.
        Failed jobs will be collected and logged.

        Args:
            WorkModule (_type_): _description_
            n_total_jobs (_type_): _description_
        """

        self.main_config = WorkModule.main_config
        self.workModule = WorkModule
        self.job_dict = job_dict

        self.config_key = self.workModule.config_key
        self.module_config = WorkModule.internal_config
        self.step_id = self.module_config["step_id"]
        self.log = logging.getLogger(self.workModule.config_key)

        self.input_dir = self.workModule.working_dir / "input"
        self.output_dir = self.workModule.working_dir / "output"
        self.finished_dir = self.workModule.working_dir / "finished"
        self.failed_dir = self.workModule.working_dir / "failed"

        self.is_finished = False

        # this way the wait time can be adjusted with monkeypatch for faster testing
        self.wait_time = self.main_config["main_config"]["wait_for_results_time"]
        self.max_loop = -1  # -1 means infinite loop until all jobs are done
        # change max loop with monkeypatch for testing

    # check input dir
    # check output dir
    # submit jobs
    # catch submit errors
    # check job status
    # manage failed jobs
    # manage finished jobs
    # loop
    # check if all jobs are done

    def check_job_status(self):
        """Go over all jobs and check their status for this work manager."""

        current_job_dict = defaultdict(list)
        current_key = self.config_key
        for job_id, job in self.job_dict.items():
            status_result = job.check_status_for_key(current_key)
            if status_result == "not_assigned":
                # this job is not assigned to this work manager
                # and will be skipped
                continue

            current_job_dict[status_result].append(job)
            # possible status results:
            # not_assigned, not_started, found, submitted, finished, failed

        return current_job_dict

    def prepare_jobs(self, found_jobs):

        input_dirs = []
        charge_list = []
        multiplicity_list = []
        for job in found_jobs:

            input_dirs.append(job.current_dirs["input"])

            charge_list.append(job.charge)
            multiplicity_list.append(job.multiplicity)

        input_dir_dict = self.workModule.prepare_jobs(
            input_dirs, charge_list=charge_list, multiplicity_list=multiplicity_list
        )

        self.log.info(f"Prepared {len(input_dir_dict)} new jobs.")

        for job in found_jobs:
            job.current_status = "not_started"

        return found_jobs

    def submit_jobs(self, not_started_jobs):

        for job in not_started_jobs:
            if job.current_status == "not_started":

                process = self.workModule.run_job(job.current_dirs["input"])
                job_id = int(process.stdout.split("job ")[1])
                job.slurm_id_per_key[self.config_key] = job_id
                job.current_status = "submitted"
                time.sleep(0.2)

        self.log.info(f"Submitted {len(not_started_jobs)} new jobs.")
        return not_started_jobs

    def _get_slurm_sacct_output(self, slurm_ids, sacct_format_keys):

        slurm_ids = ",".join([str(slurm_id) for slurm_id in slurm_ids])
        collection_format_arguments = ",".join(sacct_format_keys)

        ouput_sacct = subprocess.run(
            [
                shutil.which("sacct"),
                "-j",
                slurm_ids,
                "--format",
                collection_format_arguments,
                "-p",
            ],
            shell=False,
            check=False,
            capture_output=True,
            text=True,
        )

        ouput_sacct = ouput_sacct.stdout.strip().replace("\n", "")
        ouput_sacct_split = ouput_sacct.split("|")

        # split at first digit to seperate header from data
        header = re.split(r"(\d)", ouput_sacct, 1)[0]

        # number of header is number of | -1
        header_names = header.split("|")[:-1]

        data = {}

        for i, header_name in enumerate(header_names):

            output_split = ouput_sacct_split[i :: len(header_names)][1:]

            if i == 0:
                output_split = output_split[:-1]

            if header_name == "JobID":
                data[header_name] = output_split
            elif header_name in ["MaxRSS"]:

                data["maxRamUsage"] = output_split

            else:
                data[header_name] = output_split

        filtered_data = self._filter_data(data)
        print(filtered_data)

    # self.efficiency_data[slurm_key] = filtered_data

    def check_submitted_jobs(self, submitted_jobs):
        """find new jobs in output dir and check if they have returned."""

        # job_slurm_ids = [
        #     job.slurm_id_per_key[self.config_key] for job in submitted_jobs
        # ]
        # sacct_format_keys = ["JobID", "State"]
        finished_jobs = []

        for job in submitted_jobs:
            if job.check_status_for_key(self.config_key) in ["returned", "failed"]:
                finished_jobs.append(job)

        self.log.info(f"Collected {len(finished_jobs)} returned jobs.")

        return finished_jobs

    def manage_returned_jobs(self, returned_jobs):

        # get job status from work module
        return_status_dict = defaultdict(lambda: 0)
        overlapping_jobs_info = []
        non_existing_output = []
        for job in returned_jobs:

            # first check if the job was successful and
            # if the job was already performed by an overlapping job

            if job.check_status_for_key(self.config_key) != "returned":
                overlapping_jobs_info.append(
                    f"Job {job.unique_job_id} was already handled due to overlapping jobs."
                )
                continue

            if not job.current_dirs["output"].exists():
                non_existing_output.append(job)
                continue

<<<<<<< HEAD
            work_module_status = self.workModule.check_job_status(job)

=======
>>>>>>> 7016e20a
            return_status_dict[work_module_status] += 1
            job.manage_return(work_module_status)
        for job in non_existing_output:
            returned_jobs.remove(job)

        self.log.info(
            f"Skipped {len(overlapping_jobs_info)} overlapping jobs as they are already done."
        )

        if non_existing_output:
            self.log.warning(
                f"Caught {len(non_existing_output)} non existing output dirs after slurm was finished."
                + f"\n\t{non_existing_output}"
            )
            raise FileNotFoundError(
                f"Caught {len(non_existing_output)} non existing output dirs after slurm was finished."
            )

        output_info = "\n\t".join(
            [f"{key}: {value}" for key, value in return_status_dict.items()]
        )

        self.log.info(f"Managed {len(returned_jobs)} returned jobs.\n\t" + output_info)

    def manage_finished_jobs(self, finished_jobs):
        pass

    async def loop(self):
        """
        Executes the main loop for the work manager.

        This method continuously checks the status of jobs, prepares and submits new jobs,
        and manages completed or failed jobs until all jobs are done or the maximum number
        of loops is reached.

        Returns:
            bool: True if all jobs are done, False otherwise.
        """

        def all_jobs_done(current_job_dict):

            # because the dict is not cleared after each step
            # it will only be empty one iteration after all jobs are done
            total_jobs_remaining = (
                len(current_job_dict["not_found"])
                + len(current_job_dict["found"])
                + len(current_job_dict["not_started"])
                + len(current_job_dict["submitted"])
                + len(current_job_dict["returned"])
            )

            log_dict = "\n\t".join(
                [f"{key}: {len(value)}" for key, value in current_job_dict.items()]
            )

            self.log.info(
                f"Total jobs overview: {total_jobs_remaining} \n\t"
                + log_dict
                + f"\n\t {total_jobs_remaining} remaining."
            )
            self.log.debug(current_job_dict)
            return total_jobs_remaining == 0

        n_loops = 0
        # this loop will break if all jobs are done
        while True:
            n_loops += 1

            # current_job_dict
            #  not_assigned,found, not_started, submitted,returned, finished, failed

            # check current status of all jobs
            current_job_dict = self.check_job_status()

            # prepare jobs
            current_job_dict["not_started"].extend(
                self.prepare_jobs(current_job_dict["found"])
            )

            # submit jobs
            current_job_dict["submitted"].extend(
                self.submit_jobs(current_job_dict["not_started"])
            )

            # check on submitted jobs
            current_job_dict["returned"].extend(
                self.check_submitted_jobs(current_job_dict["submitted"])
            )

            # manage finished jobs
            self.manage_returned_jobs(current_job_dict["returned"])

            # # check on finished jobs job status
            self.manage_finished_jobs(current_job_dict["finished"])

            if all_jobs_done(current_job_dict):
                break

            # time.sleep(self.wait_time)
            await asyncio.sleep(self.wait_time)

            if self.max_loop > 0 and n_loops >= self.max_loop:
                self.log.info(f"Breaking loop after {n_loops}.")

                return f"Breaking loop after {n_loops}."

        self.log.info(f"All jobs done after {n_loops}.")
        self.is_finished = True
        return f"All jobs done after {n_loops}."<|MERGE_RESOLUTION|>--- conflicted
+++ resolved
@@ -3,12 +3,9 @@
 from collections import defaultdict
 from script_maker2000.job import Job
 import time
-<<<<<<< HEAD
 import subprocess
 import shutil
 import re
-=======
->>>>>>> 7016e20a
 
 
 class WorkManager:
@@ -202,11 +199,8 @@
                 non_existing_output.append(job)
                 continue
 
-<<<<<<< HEAD
             work_module_status = self.workModule.check_job_status(job)
 
-=======
->>>>>>> 7016e20a
             return_status_dict[work_module_status] += 1
             job.manage_return(work_module_status)
         for job in non_existing_output:
