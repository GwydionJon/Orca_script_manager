import logging
import asyncio
from collections import defaultdict
import time
import subprocess
import shutil

import pandas as pd
from io import StringIO
from pint import UnitRegistry

from script_maker2000.job import Job


possible_layer_types = ["orca"]
possible_resource_settings = ["normal", "large", "custom"]


class WorkManager:

    def __init__(self, WorkModule, job_dict: Job) -> None:
        """
        Initializes a WorkManager object.

        This class is used to manage the work of a WorkModule.
        It checks if new files are available and submits them to the server while
        keeping below the maximum number of jobs.
        It also checks if jobs are finished and handles the output files.
        Failed jobs are collected and logged.

        Args:
            WorkModule (type): The WorkModule object associated with this WorkManager.
            job_dict (Job): The dictionary of jobs associated with this WorkManager.
        """

        self.main_config = WorkModule.main_config
        self.workModule = WorkModule
        self.job_dict = job_dict

        self.ureg = UnitRegistry(cache_folder=":auto:")

        self.config_key = self.workModule.config_key
        self.module_config = WorkModule.internal_config
        self.step_id = self.module_config["step_id"]
        self.log = logging.getLogger(self.workModule.config_key)

        self.input_dir = self.workModule.working_dir / "input"
        self.output_dir = self.workModule.working_dir / "output"
        self.finished_dir = self.workModule.working_dir / "finished"
        self.failed_dir = self.workModule.working_dir / "failed"

        self.is_finished = False

        # This way the wait time can be adjusted with monkeypatch for faster testing
        self.wait_time = self.main_config["main_config"]["wait_for_results_time"]
        self.max_loop = -1  # -1 means infinite loop until all jobs are done
        # Change max loop with monkeypatch for testing

    # check input dir
    # check output dir
    # submit jobs
    # catch submit errors
    # check job status
    # manage failed jobs
    # manage finished jobs
    # loop
    # check if all jobs are done

    def check_job_status(self, ignore_overlapping_jobs=True):
        """Go over all jobs and check their status for this work manager."""

        current_job_dict = defaultdict(list)
        current_key = self.config_key
        for job_id, job in self.job_dict.items():
            status_result = job.check_status_for_key(
                current_key, ignore_overlapping_jobs=ignore_overlapping_jobs
            )
            if status_result == "not_assigned":
                # this job is not assigned to this work manager
                # and will be skipped
                continue

            current_job_dict[status_result].append(job)
            # possible status results:
            # not_assigned, not_started, found, submitted, finished, failed

        return current_job_dict

    def prepare_jobs(self, found_jobs):

        input_dirs = []
        charge_list = []
        multiplicity_list = []
        for job in found_jobs:

            input_dirs.append(job.current_dirs["input"])

            charge_list.append(job.charge)
            multiplicity_list.append(job.multiplicity)

        input_dir_dict = self.workModule.prepare_jobs(
            input_dirs, charge_list=charge_list, multiplicity_list=multiplicity_list
        )

        self.log.info(f"Prepared {len(input_dir_dict)} new jobs.")

        for job in found_jobs:
            job.current_status = "not_started"

        return found_jobs

    def submit_jobs(self, not_started_jobs):
        """
        Submits a list of jobs for execution.
<<<<<<< HEAD

        Args:
            not_started_jobs (list): A list of Job objects that have not been started yet.

=======

        Args:
            not_started_jobs (list): A list of Job objects that have not been started yet.

>>>>>>> 6537ff6a
        Returns:
            list: A list of Job objects that have been submitted for execution.
        """
        # check if the total number of submitted jobs is below the maximum
        total_running_jobs = 0
        max_jobs = self.main_config["main_config"]["max_n_jobs"]
        for job in self.job_dict.values():
            if job.current_status == "submitted":
                total_running_jobs += 1

        started_jobs = []
        overlapping_jobs = []
        for job in not_started_jobs:
            if job.current_status == "not_started":
                if total_running_jobs >= max_jobs:
                    continue

                process = self.workModule.run_job(job)
                job_id = int(process.stdout.split("job ")[1])
                job.slurm_id_per_key[self.config_key] = job_id
                job.current_status = "submitted"
                total_running_jobs += 1
                started_jobs.append(job)
                time.sleep(0.2)
            elif job.current_status == "submitted_overlapping_job":
                overlapping_jobs.append(job)

        self.log.info(
            "Only %d (+%d overlapping jobs) out of %d jobs were submitted due to max job limit of %d."
            % (
                len(started_jobs),
                len(overlapping_jobs),
                len(not_started_jobs),
                max_jobs,
            )
        )

        self.log.info(
            "Submitted %d new jobs with %d overlapping jobs."
            % (len(started_jobs), len(overlapping_jobs))
        )

        if len(started_jobs) != len(not_started_jobs):
            self.log.info(
                f"Only {len(started_jobs)} (+{len(overlapping_jobs)} overlapping jobs) out of {len(not_started_jobs)} "
                + f"jobs were submitted due to max job limit of {max_jobs}."
            )

        total_started_jobs = started_jobs + overlapping_jobs
        return total_started_jobs

    def _get_slurm_sacct_output(self, slurm_ids, sacct_format_keys):

        slurm_ids = ",".join([str(slurm_id) for slurm_id in slurm_ids])
        collection_format_arguments = ",".join(sacct_format_keys)

        ouput_sacct = subprocess.run(
            [
                shutil.which("sacct"),
                "-j",
                slurm_ids,
                "--format",
                collection_format_arguments,
                "-p",
            ],
            shell=False,
            check=False,
            capture_output=True,
            text=True,
        )

        data_io = StringIO(ouput_sacct.stdout.strip())
        df = pd.read_csv(data_io, sep="|", index_col=False)

        return df

    def check_submitted_jobs(self, submitted_jobs):
        """
        Find new jobs in the output directory and check if they have returned.
<<<<<<< HEAD

        Args:
            submitted_jobs (list): A list of submitted jobs.

=======

        Args:
            submitted_jobs (list): A list of submitted jobs.

>>>>>>> 6537ff6a
        Returns:
            list: A list of finished jobs.

        """
        job_slurm_ids = {
            job.slurm_id_per_key[self.config_key]: job for job in submitted_jobs
        }

        # select which columns to collect
        sacct_format_keys = ["JobID", "JobName", "State"]
        finished_jobs = []

        if not job_slurm_ids:
            return finished_jobs

        slurm_df = self._get_slurm_sacct_output(job_slurm_ids.keys(), sacct_format_keys)
        self.log.debug(slurm_df)

        # remove lines with batch and extern
        slurm_df = slurm_df[~slurm_df["JobName"].str.contains("batch|extern")]
        for slurm_id, job in job_slurm_ids.items():
            slurm_job = slurm_df[slurm_df["JobID"].astype(int) == int(slurm_id)]
            if slurm_job.empty:
                continue

            slurm_job = slurm_job.iloc[0]
            slurm_state = slurm_job["State"]

            if slurm_state in ["COMPLETED", "TIMEOUT", "FAILED", "CANCELLED"]:
                job.current_status = "returned"
                finished_jobs.append(job)

        self.log.info(
            "Collected %d returned jobs from %d submitted jobs.",
            len(finished_jobs),
            len(submitted_jobs),
        )

        return finished_jobs

    def manage_returned_jobs(self, returned_jobs):
        """
        Manages the returned jobs by checking their status and performing necessary actions.

        Args:
            returned_jobs (list): A list of Job objects representing the returned jobs.

        Returns:
            tuple: A tuple containing two lists:
                - The first list contains the remaining returned jobs after processing.
                - The second list contains the jobs that encountered walltime errors and need to be restarted.
        """
        # get job status from work module
        return_status_dict = defaultdict(lambda: 0)
        overlapping_jobs_info = []
        non_existing_output = []
<<<<<<< HEAD
        wall_time_error_jobs = []
=======
        reset_jobs = []
>>>>>>> 6537ff6a

        for job in returned_jobs:
            # first check if the job was successful and
            # if the job was already performed by an overlapping job
            if job.check_status_for_key(self.config_key) != "returned":
                overlapping_jobs_info.append(
                    f"Job {job.unique_job_id} was already handled due to overlapping jobs."
                )
                continue

            if not job.current_dirs["output"].exists():
                non_existing_output.append(job)
                self.log.warning(
                    "Job %s has no output dir under %s.",
                    job.unique_job_id,
                    job.current_dirs["output"],
                )
                continue

            work_module_status = self.workModule.check_job_status(job)

            # check if status is walltime error, if skip the return manager
<<<<<<< HEAD
            if work_module_status == "walltime_error":
                wall_time_error_jobs.append(job)
=======

            job_reset = job.manage_return(work_module_status)

            if job_reset:
                reset_jobs.append(job)
                return_status_dict["reset"] += 1
                continue
>>>>>>> 6537ff6a

            return_status_dict[work_module_status] += 1

        # remove empty jobs
        for job in non_existing_output:
            returned_jobs.remove(job)

        # remove walltime error jobs that will be restarted
        for job in reset_jobs:
            returned_jobs.remove(job)

        self.log.info(
            "Skipped %d overlapping jobs as they are already done.",
            len(overlapping_jobs_info),
        )

        if non_existing_output:
            error_message = (
                "Caught %d non existing output dirs after slurm was finished."
            )
            self.log.warning(error_message, len(non_existing_output))
            raise FileNotFoundError(error_message, len(non_existing_output))

        output_info = "\n\t".join(
            ["%s: %s" % (key, value) for key, value in return_status_dict.items()]
        )

        self.log.warning(
<<<<<<< HEAD
            "Managed %d returned jobs.\n\t%s", len(returned_jobs), output_info
=======
            "Managed %d returned jobs.\n\t%s",
            len(returned_jobs) + len(reset_jobs),
            output_info,
>>>>>>> 6537ff6a
        )

        return returned_jobs, reset_jobs

    def restart_walltime_error_jobs(self, reset_jobs):

        reset_jobs_list = self.workModule.restart_jobs(reset_jobs, self.config_key)

        return reset_jobs_list

    def manage_finished_jobs(self, finished_jobs):
        """
        Manage the finished jobs by collecting the orca output data and performing connectivity checks.

        Args:
            finished_jobs (list): List of finished jobs.
        """
        if finished_jobs is None:
            return

        job_slurm_ids = {}

        for job in finished_jobs:
            # skip job if already collected.
            # This shouln't happen but is a safety measure
            if self.config_key in job.efficiency_data.keys():
                continue

            job_slurm_ids[job.slurm_id_per_key[self.config_key]] = job

        # collect the orca output data for all jobs

        for job in finished_jobs:

<<<<<<< HEAD
            if result_dict and result_dict["connectivity_check"] is False:
                self.log.warning("Connectivity check for %s was not successful!", job)
=======
            self.workModule.collect_results(job, self.config_key)

            # if result_dict and result_dict["connectivity_check"] is False:
            #     self.log.warning("Connectivity check for %s was not successful!", job)
>>>>>>> 6537ff6a

        collection_format_arguments = [
            "JobID",
            "JobName",
            "ExitCode",
            "NCPUS",
            "CPUTimeRAW",
            "ElapsedRaw",
            "TimelimitRaw",
            "ConsumedEnergyRaw",
            "MaxDiskRead",
            "MaxDiskWrite",
            "MaxVMSize",
            "ReqMem",
            "MaxRSS",
        ]
        if not job_slurm_ids:
            return

        slurm_df = self._get_slurm_sacct_output(
            job_slurm_ids.keys(), collection_format_arguments
        )

        for slurm_id, job in job_slurm_ids.items():
            slurm_job = slurm_df[
                slurm_df["JobID"]
                .astype(str)
                .str.contains(f"{slurm_id}|{slurm_id}.batch|{slurm_id}.extern")
            ]
            if slurm_job.empty:
                continue

            slurm_job_dict = slurm_job.to_dict(orient="list")
            job.efficiency_data[self.config_key] = self._filter_data(slurm_job_dict)

    async def loop(self):
        """
        Executes the main loop for the work manager.

        This method continuously checks the status of jobs, prepares and submits new jobs,
        and manages completed or failed jobs until all jobs are done or the maximum number
        of loops is reached.

        Returns:
            bool: True if all jobs are done, False otherwise.
        """

        def all_jobs_done(current_job_dict):

            # because the dict is not cleared after each step
            # it will only be empty one iteration after all jobs are done
            total_jobs_remaining = (
                len(current_job_dict["not_found"])
                + len(current_job_dict["found"])
                + len(current_job_dict["not_started"])
                + len(current_job_dict["submitted"])
                + len(current_job_dict["returned"])
            )

            log_dict = "\n\t".join(
                [f"{key}: {len(value)}" for key, value in current_job_dict.items()]
            )

            self.log.info(
                f"Total jobs overview: {total_jobs_remaining} \n\t"
                + log_dict
                + f"\n\t {total_jobs_remaining} remaining."
            )
            self.log.debug(current_job_dict)
            return total_jobs_remaining == 0

        n_loops = 0
        # this loop will break if all jobs are done
        while True:
            n_loops += 1

            # current_job_dict
            #  not_assigned,found, not_started, submitted,returned, finished, failed

            # check current status of all jobs
            current_job_dict = self.check_job_status()

            # prepare jobs
            current_job_dict["not_started"].extend(
                self.prepare_jobs(current_job_dict["found"])
            )

            # submit jobs
            current_job_dict["submitted"].extend(
                self.submit_jobs(current_job_dict["not_started"])
            )

            # check on submitted jobs
            current_job_dict["returned"].extend(
                self.check_submitted_jobs(current_job_dict["submitted"])
            )

            # manage finished jobs
            fresh_finished, reset_jobs = self.manage_returned_jobs(
                current_job_dict["returned"]
            )

            # restart walltime error jobs
            # will be resubmitted in the next loop
            current_job_dict["restarted_jobs"] = self.restart_walltime_error_jobs(
                reset_jobs
            )

            # check on newly finished jobs to collect efficiency data
            self.manage_finished_jobs(fresh_finished)

            if all_jobs_done(current_job_dict):
                break

            # time.sleep(self.wait_time)
            await asyncio.sleep(self.wait_time)

            if self.max_loop > 0 and n_loops >= self.max_loop:
                self.log.info(f"Breaking loop after {n_loops}.")

                return f"Breaking loop after {n_loops}."

        self.log.info(f"All jobs done after {n_loops}.")
        self.is_finished = True
        return f"All jobs done after {n_loops}."

    def _convert_order_of_magnitude(self, value):

        if isinstance(value, float):
            return value
        if isinstance(value, int):
            return float(value)

        if "K" in value:
            scaling = 1000
        elif "M" in value:
            scaling = 1000000
        elif "G" in value:
            scaling = 1000000000
        elif "T" in value:
            scaling = 1000000000000
        elif "P" in value:
            scaling = 1000000000000000
        else:
            scaling = 1

        try:
            new_value = float(value[:-1]) * scaling
        except ValueError:
            if int(value) == 0:
                new_value = 0.0
        return new_value

    def _filter_data(self, data):

        ureg = self.ureg
        filtered_data = {}

        for key, value in data.items():
            if value[0] == [""] and value[1] == [""]:
                filtered_data[key] = "Missing"
                continue

            if key == "JobID":
                filtered_data[key] = value[0]
            elif key == "JobName":
                filtered_data[key] = value[0]
            elif key == "ExitCode":
                filtered_data[key] = value[0]
            elif key == "NCPUS":
                filtered_data[key] = value[0]
            elif key == "CPUTimeRAW":
                filtered_data[key] = float(value[0]) * ureg.second
            elif key == "ElapsedRaw":
                filtered_data[key] = float(value[0]) * ureg.second
            elif key == "TimelimitRaw":
                filtered_data[key] = float(value[0]) * ureg.minute
            elif key == "ConsumedEnergyRaw":
                filtered_data[key] = float(value[1]) * ureg.joule
            elif key == "MaxDiskRead":
                filtered_data[key] = (
                    self._convert_order_of_magnitude(value[1]) * ureg.byte
                )
            elif key == "MaxDiskWrite":
                filtered_data[key] = (
                    self._convert_order_of_magnitude(value[1]) * ureg.byte
                )
            elif key == "MaxVMSize":
                filtered_data[key] = (
                    self._convert_order_of_magnitude(value[1]) * ureg.byte
                )
            elif key == "ReqMem":
                filtered_data[key] = (
                    self._convert_order_of_magnitude(value[0]) * ureg.byte
                )
            elif key == "maxRamUsage":
                filtered_data[key] = (
                    self._convert_order_of_magnitude(value[1]) * ureg.byte
                )
        return filtered_data<|MERGE_RESOLUTION|>--- conflicted
+++ resolved
@@ -112,17 +112,10 @@
     def submit_jobs(self, not_started_jobs):
         """
         Submits a list of jobs for execution.
-<<<<<<< HEAD
 
         Args:
             not_started_jobs (list): A list of Job objects that have not been started yet.
 
-=======
-
-        Args:
-            not_started_jobs (list): A list of Job objects that have not been started yet.
-
->>>>>>> 6537ff6a
         Returns:
             list: A list of Job objects that have been submitted for execution.
         """
@@ -202,17 +195,10 @@
     def check_submitted_jobs(self, submitted_jobs):
         """
         Find new jobs in the output directory and check if they have returned.
-<<<<<<< HEAD
 
         Args:
             submitted_jobs (list): A list of submitted jobs.
 
-=======
-
-        Args:
-            submitted_jobs (list): A list of submitted jobs.
-
->>>>>>> 6537ff6a
         Returns:
             list: A list of finished jobs.
 
@@ -269,11 +255,7 @@
         return_status_dict = defaultdict(lambda: 0)
         overlapping_jobs_info = []
         non_existing_output = []
-<<<<<<< HEAD
-        wall_time_error_jobs = []
-=======
         reset_jobs = []
->>>>>>> 6537ff6a
 
         for job in returned_jobs:
             # first check if the job was successful and
@@ -296,10 +278,6 @@
             work_module_status = self.workModule.check_job_status(job)
 
             # check if status is walltime error, if skip the return manager
-<<<<<<< HEAD
-            if work_module_status == "walltime_error":
-                wall_time_error_jobs.append(job)
-=======
 
             job_reset = job.manage_return(work_module_status)
 
@@ -307,7 +285,6 @@
                 reset_jobs.append(job)
                 return_status_dict["reset"] += 1
                 continue
->>>>>>> 6537ff6a
 
             return_status_dict[work_module_status] += 1
 
@@ -336,13 +313,12 @@
         )
 
         self.log.warning(
-<<<<<<< HEAD
-            "Managed %d returned jobs.\n\t%s", len(returned_jobs), output_info
-=======
+            "Managed %d returned jobs.\n\t%s",
+            len(returned_jobs),
+            output_info,
             "Managed %d returned jobs.\n\t%s",
             len(returned_jobs) + len(reset_jobs),
             output_info,
->>>>>>> 6537ff6a
         )
 
         return returned_jobs, reset_jobs
@@ -377,15 +353,12 @@
 
         for job in finished_jobs:
 
-<<<<<<< HEAD
-            if result_dict and result_dict["connectivity_check"] is False:
-                self.log.warning("Connectivity check for %s was not successful!", job)
-=======
             self.workModule.collect_results(job, self.config_key)
 
             # if result_dict and result_dict["connectivity_check"] is False:
             #     self.log.warning("Connectivity check for %s was not successful!", job)
->>>>>>> 6537ff6a
+            # if result_dict and result_dict["connectivity_check"] is False:
+            #     self.log.warning("Connectivity check for %s was not successful!", job)
 
         collection_format_arguments = [
             "JobID",
