from collections import defaultdict

# import json
from pathlib import Path

# import dash_bootstrap_components as dbc
# from dash import html
import pandas as pd

sacct_dict = Path(__file__).parent / "sacct_options.json"


def get_sacct_output(
    n_clicks, start_date, end_date, time_range, format_entries, remote_connection
):
    sacct_command = "sacct -p"

    start_time = f"{start_date}T{time_range[0]}:00"

    if time_range[1] == 24:
        time_range[1] = "00"
        end_date = end_date[:-1] + str(int(end_date[-1]) + 1)
    end_time = f"{end_date}T{time_range[1]}:00"

    sacct_command += f" -S {start_time} -E {end_time}"

    if format_entries:
        sacct_command += f" --format={','.join(format_entries)}"
<<<<<<< HEAD

=======
>>>>>>> a614531b
    slurm_output = remote_connection.run(sacct_command, hide=True).stdout

    split_rows = slurm_output.split("\n")
    row_dict = defaultdict(dict)
    for i, row in enumerate(split_rows):
        if i == 0:
            column_names = row.split("|")
        else:
            row_values = row.split("|")
            if len(row_values) == 1:
                continue
            row_dict[row_values[0]] = {
                column_names[i]: row_values[i] for i in range(1, len(column_names))
            }

    df = pd.DataFrame(row_dict).T
    df.reset_index(inplace=True)
    columns = [{"name": i, "id": i} for i in df.columns[:-1]]

    return df.to_dict("records"), columns<|MERGE_RESOLUTION|>--- conflicted
+++ resolved
@@ -26,10 +26,6 @@
 
     if format_entries:
         sacct_command += f" --format={','.join(format_entries)}"
-<<<<<<< HEAD
-
-=======
->>>>>>> a614531b
     slurm_output = remote_connection.run(sacct_command, hide=True).stdout
 
     split_rows = slurm_output.split("\n")
