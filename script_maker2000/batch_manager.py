from collections import defaultdict
import asyncio
import pandas as pd
import time
import logging
import itertools
import json
from pathlib import Path
from tqdm import tqdm
import traceback


from script_maker2000.files import read_config, create_working_dir_structure
from script_maker2000.work_manager import WorkManager
from script_maker2000.orca import OrcaModule
from script_maker2000.job import Job


class BatchManager:
    """This class is the main implementation for reading config files,
    organizing the file structure and starting the work managers.
    """

    def __init__(self, main_config_path, override_continue_job=False) -> None:

        if Path(main_config_path).is_dir():
            main_config_path = Path(main_config_path) / "example_config.json"

        self.main_config = self.read_config(
            main_config_path, override_continue_job=override_continue_job
        )

        if self.main_config["main_config"]["continue_previous_run"] is False:
            (
                self.working_dir,
                self.new_input_path,
                self.input_job_ids,
                self.new_csv_file,
                self.all_input_files,
            ) = self.initialize_files()

            self.input_df = pd.read_csv(self.new_csv_file, index_col=0)
            self.input_df.set_index("key", inplace=True)
            self.job_dict = self._jobs_from_csv(self.input_df)

            self.work_managers = self.setup_work_modules_manager()
            self.copy_input_files_to_first_work_manager()

        else:
            self.working_dir = Path(self.main_config["main_config"]["output_dir"])
            self.new_input_path = self.working_dir / "start_input_files"
            self.new_csv_file = self.working_dir / "new_input.csv"
            input_json_file = self.working_dir / "job_backup.json"
            self.job_dict = self._jobs_from_backup_json(input_json_file)

            self.work_managers = self.setup_work_modules_manager()

        # parameter for loop
        self.wait_time = self.main_config["main_config"]["wait_for_results_time"]
        self.max_loop = -1  # -1 means infinite loop until all jobs are done

        # setup_progress_bat
<<<<<<< HEAD
=======
        self.job_tqdm = self._create_job_tqdm()
>>>>>>> 7016e20a

        # set up logging for this module
        self.log = logging.getLogger("BatchManager")
        formatter = logging.Formatter(
            "%(asctime)s - %(name)s - %(levelname)s - %(message)s"
        )
        file_handler_log = logging.FileHandler(self.working_dir / "BatchManager.log")
        file_handler_log.setFormatter(formatter)

        self.log.addHandler(file_handler_log)

        self.log.setLevel("INFO")

    def read_config(self, main_config_path, override_continue_job):
        """
        Reads the main configuration file.

        Args:
            main_config_path (str): The path to the main configuration file.
            override_continue_job (bool): Whether to override the continue_previous_run flag in the main configuration.

        Returns:
            dict: The parsed main configuration.
        """
        return read_config(
            main_config_path, override_continue_job=override_continue_job
        )

    def initialize_files(self):
        """
        Initializes the files for batch processing.

        This method creates a working directory structure based on the main configuration,
        retrieves all input files from the new input path, and extracts the job IDs from
        the file names.

        Returns:
            tuple: A tuple containing the working directory path, the new input path,
            the input job IDs, the new CSV file path, and a list of all input files.
        """
        working_dir, new_input_path, new_csv_file = create_working_dir_structure(
            self.main_config
        )
        all_input_files = list(new_input_path.glob("*[!csv]"))

        input_job_ids = [file.stem.split("START___")[1] for file in all_input_files]
        return working_dir, new_input_path, input_job_ids, new_csv_file, all_input_files

    def _jobs_from_csv(self, input_df):
        """
        Creates job objects from the input CSV file.

        Args:
            input_df (DataFrame): The input DataFrame.

        Returns:
            dict: A dictionary of job objects, where the keys are the unique job IDs.
        """
        input_job_ids = self.input_job_ids

        # get all stages and their config keys from the main config
        config_keys = list(self.main_config["loop_config"].keys())
        config_stages = defaultdict(list)
        for key in config_keys:
            config_stages[self.main_config["loop_config"][key]["step_id"]].append(key)

        # Sort the dictionary by keys and get the values
        values = [v for k, v in sorted(config_stages.items())]
        # Generate all combinations
        combinations = list(itertools.product(*values))

        # create a job for each combination of keys and input files
        jobs = []
        for combination in combinations:
            for job_id in input_job_ids:
                charge = input_df.loc[job_id, "charge"]
                multiplicity = input_df.loc[job_id, "multiplicity"]

                job = Job(job_id, combination, self.working_dir, charge, multiplicity)
                jobs.append(job)
        # search for jobs that have the same steps.
        #

        if self.main_config["main_config"]["parallel_layer_run"]:
            for job1 in jobs:
                for job2 in jobs:

                    # test if jobs are elligible for overlap
                    if job1 == job2:
                        continue
                    if job1.mol_id != job2.mol_id:
                        continue

                    # test if they have overlapping pathways
                    for i in range(len(job1.all_keys)):
                        if job1.all_keys[:i] == job2.all_keys[:i] and job1.all_keys[:i]:

                            if job2 not in job1.overlapping_jobs:
                                job1.overlapping_jobs.append(job2)
                            if job1 not in job2.overlapping_jobs:
                                job2.overlapping_jobs.append(job1)

        job_dict = {job.unique_job_id: job for job in jobs}
        return job_dict

    def _create_job_tqdm(self):

        total_jobs = set()
        job_tqdm = tqdm(total=0, desc="Jobs done", position=0)

        for job in self.job_dict.values():
            job.tqdm = job_tqdm
            for job_key in job.all_keys:
                different_keys = (
                    "_".join(job.all_keys[: job.all_keys.index(job_key) + 1])
                    + job.mol_id
                )
                total_jobs.add(different_keys)
        print("total jobs to do:", len(total_jobs))
        job_tqdm.total = len(total_jobs)

        job_tqdm.refresh()

        return job_tqdm

    def _jobs_from_backup_json(self, json_file_path):
        """
        Creates job objects from a backup JSON file.

        Args:
            json_file_path (str): The path to the backup JSON file.

        Returns:
            dict: A dictionary of job objects, where the keys are the unique job IDs.
        """
        # prepare all job ids
        job_dict = {}
        with open(json_file_path, "r", encoding="utf-8") as json_file:
            job_backup = json.load(json_file)

        for job_id_backup, job_dict_backup in tqdm(job_backup.items()):
            job_dict[job_id_backup] = Job.import_from_dict(
                job_dict_backup, self.working_dir
            )

        return job_dict

    def setup_work_modules_manager(self):
        """
        Sets up the work managers based on the main configuration.

        Returns:
            dict: A dictionary of work managers, where the keys are the step IDs.
        """
        work_managers = defaultdict(list)

        for key, value in self.main_config["loop_config"].items():
            if value["type"] == "orca":
                orca_module = OrcaModule(self.main_config, key)
                work_manager = WorkManager(orca_module, job_dict=self.job_dict)
                work_managers[work_manager.step_id].append(work_manager)

            elif value["type"] == "crest":
                pass  # this is not implemented yet
            else:
                raise NotImplementedError(
                    f"Work type {value['type']} is not implemented yet."
                    + "Currently only orca is supported. Feel free to implement it yourself :)."
                )
        return work_managers

    def copy_input_files_to_first_work_manager(self):
        """
        Copies input files to the input directory of the first work manager.
        """
        # find lowest valid step id
        id_list = []
        for work_manager_list in self.work_managers.values():
            for work_manager in work_manager_list:
                id_list.append(work_manager.step_id)
        self.min_step_id = min(id_list)
        self.max_step_id = max(id_list)

        for work_manager in self.work_managers[self.min_step_id]:
            work_manager.log.info(
                f"Copying input files to {work_manager.config_key} input dir."
            )
            work_key = work_manager.config_key
            for job in self.job_dict.values():
                if job.check_status_for_key(work_key) == "not_assigned":
                    continue

                for file in self.all_input_files:
                    if job.mol_id in file.stem:
                        job.prepare_initial_job(work_key, self.min_step_id, file)

    def advance_jobs(self):
        """
        Advances all jobs to the next step.
        """
        advancement_dict = defaultdict(lambda: 0)
        for job in self.job_dict.values():
            advancement_output = job.advance_to_next_key()

            advancement_dict[advancement_output] += 1

            # if advancement_output != "not_finished":
            #     self.job_tqdm.update(1)

        log_message = "Advancement dict: "
        for key, value in advancement_dict.items():
            log_message += f"{key}: {value} "

        self.log.info(log_message)

    def start_work_manager_loops(self):
        """
        Starts the work manager loops with threading.

        Returns:
            set: A set of manager tasks.
        """
        manager_runs = set()
        times = []
        for work_managers_list in self.work_managers.values():
            for work_manager in work_managers_list:
                task = asyncio.create_task(
                    work_manager.loop(), name=work_manager.config_key
                )
                times.append(time.time())
                manager_runs.add(task)

        self.log.info(f"Time start all loops: {times[1]-times[0]} seconds.")

        return manager_runs

    def save_current_jobs(self):
        """
        Saves the current jobs to a backup JSON file.
        """
        job_backup = {}
        for job in self.job_dict.values():
            job_backup[job.unique_job_id] = job.export_as_dict()

        with open(
            self.working_dir / "job_backup.json", "w", encoding="utf-8"
        ) as json_file:
            json.dump(job_backup, json_file)

    async def batch_processing_loop(self):
        """
        Sets up the main batch processing loop and runs it until all tasks are done.

        Returns:
            set: A set of manager tasks.
        """
        manager_tasks = self.start_work_manager_loops()
        self.log.info(f"Background tasks first: {manager_tasks}")

        i = 1
        while True:
            self.advance_jobs()
            self.save_current_jobs()
            i += 1

            if all([task.done() for task in manager_tasks]):
                self.log.info(f"All tasks done after {i} loops")
                break

            if i > self.max_loop and self.max_loop > 0:
                self.log.info(f"Breaking main loop after{self.max_loop}.")
                break

            await asyncio.sleep(self.wait_time)
            self.collect_current_job_status()
        return manager_tasks

    def collect_current_job_status(self):

        status_dict = defaultdict(lambda: 0)

        for job in self.job_dict.values():
            status = job.current_status
            status_dict[status] += 1
            for key, status in job.status_per_key.items():
                if key != job.current_key:
                    status_dict[status] += 1

        progress_msg = "Current jobs status: "
        for status, num in status_dict.items():
            progress_msg += f"{status}: {num}, "

        print(progress_msg, end="\r", flush=True)

    def collect_result_overview(self):
        """
        Collects the result overview of the jobs.
        """
        status_dict = defaultdict(lambda: 0)
        failed_set = set()
        for job in self.job_dict.values():

            if job.current_status == "failed":
                status_dict[job.failed_reason] += 1
                failed_set.add(job.failed_reason)

            status_dict[job.current_status] += 1

        log_message = "Status overview: \n"
        for status, num in status_dict.items():
            if status in failed_set:
                log_message += f"\t{num} jobs failed with {status} \n"
            elif status == "failed":
                log_message += f"\t{num} jobs failed in total. \n"
            else:
                log_message += f"\t{num} jobs with {status} \n"
        self.log.info(log_message)
        return status_dict

    def run_batch_processing(self):
        """
        Starts the batch processing loop and returns the results.
        It will block until all tasks are done.
        This is the main working loop.
        """
        task_results = asyncio.run(self.batch_processing_loop())
        result_dict = self.collect_result_overview()

        # check tasks for errors:
        exit_code = 0
        all_errors = []
        all_error_tasks = []
        all_error_traceback = []

        for task in task_results:
            try:
                self.log.info(task.result())
            except FileNotFoundError as e:
                if e:
                    exit_code = 1
                    all_errors.append(e)
                    all_error_traceback.append(traceback.format_exc())
                    all_error_tasks.append(task)
            except asyncio.CancelledError as e:
                if e:
                    exit_code = 1
                    all_errors.append(e)
                    all_error_traceback.append(traceback.format_exc())
                    all_error_tasks.append(task)

            except Exception as e:
                if e:
                    exit_code = 1
                    all_errors.append(e)
                    all_error_traceback.append(traceback.format_exc())
                    all_error_tasks.append(task)

        if exit_code == 1:
            self.log.error(
                f"There was an error in the batch processing loop in task {all_error_tasks}."
<<<<<<< HEAD
                + f"Errors: {all_errors} \n \n"
=======
                + f"Errors: {all_errors} /n /n"
>>>>>>> 7016e20a
                + f"Adding Traceback: {all_error_traceback}"
            )
            raise RuntimeError(
                f"There was an error in the batch processing loop in task {all_error_tasks}."
                + f"Errors: {all_errors}"
                + f"Adding Traceback: {all_error_traceback}"
<<<<<<< HEAD
            )

        if "failed" in result_dict.keys():
            exit_code = 1
            self.log.error("Jobs have failed, please check log. Exiting with code 1.")
            raise RuntimeError(
                "Jobs have failed, please check log. Exiting with code 1."
=======
>>>>>>> 7016e20a
            )
        else:
            self.log.info(f"Batch processing loop finished with exit code {exit_code}.")
        return exit_code, task_results<|MERGE_RESOLUTION|>--- conflicted
+++ resolved
@@ -59,12 +59,6 @@
         self.wait_time = self.main_config["main_config"]["wait_for_results_time"]
         self.max_loop = -1  # -1 means infinite loop until all jobs are done
 
-        # setup_progress_bat
-<<<<<<< HEAD
-=======
-        self.job_tqdm = self._create_job_tqdm()
->>>>>>> 7016e20a
-
         # set up logging for this module
         self.log = logging.getLogger("BatchManager")
         formatter = logging.Formatter(
@@ -168,26 +162,6 @@
 
         job_dict = {job.unique_job_id: job for job in jobs}
         return job_dict
-
-    def _create_job_tqdm(self):
-
-        total_jobs = set()
-        job_tqdm = tqdm(total=0, desc="Jobs done", position=0)
-
-        for job in self.job_dict.values():
-            job.tqdm = job_tqdm
-            for job_key in job.all_keys:
-                different_keys = (
-                    "_".join(job.all_keys[: job.all_keys.index(job_key) + 1])
-                    + job.mol_id
-                )
-                total_jobs.add(different_keys)
-        print("total jobs to do:", len(total_jobs))
-        job_tqdm.total = len(total_jobs)
-
-        job_tqdm.refresh()
-
-        return job_tqdm
 
     def _jobs_from_backup_json(self, json_file_path):
         """
@@ -424,18 +398,13 @@
         if exit_code == 1:
             self.log.error(
                 f"There was an error in the batch processing loop in task {all_error_tasks}."
-<<<<<<< HEAD
                 + f"Errors: {all_errors} \n \n"
-=======
-                + f"Errors: {all_errors} /n /n"
->>>>>>> 7016e20a
                 + f"Adding Traceback: {all_error_traceback}"
             )
             raise RuntimeError(
                 f"There was an error in the batch processing loop in task {all_error_tasks}."
                 + f"Errors: {all_errors}"
                 + f"Adding Traceback: {all_error_traceback}"
-<<<<<<< HEAD
             )
 
         if "failed" in result_dict.keys():
@@ -443,8 +412,6 @@
             self.log.error("Jobs have failed, please check log. Exiting with code 1.")
             raise RuntimeError(
                 "Jobs have failed, please check log. Exiting with code 1."
-=======
->>>>>>> 7016e20a
             )
         else:
             self.log.info(f"Batch processing loop finished with exit code {exit_code}.")
