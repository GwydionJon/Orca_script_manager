import shutil
from pathlib import Path
import pint


class Job:
    """This class will save all necessary information for a job.
    This includes current and past results, output and input files, and the main settings.
    """

    def __init__(
        self,
        input_id,
        all_keys,
        working_dir,
        charge,
        multiplicity,
        input_file_types=[".xyz"],
    ):
        """Initialize a new Job instance.

        Args:
            input_id (str): The ID of the input file.
            all_keys (list[str]): A list of all the calculation steps that will be performed by this job.
            working_dir (str|Path): The working directory for the job.
            charge (int): The charge of the job.
            multiplicity (int): The multiplicity of the job.
            input_file_types (list[str], optional): A list of input file types to consider. Defaults to [".xyz"].
        """

        # public attributes
        self.mol_id = input_id
        self.unique_job_id = "__".join(all_keys) + "___" + input_id
        self.current_step = 0
        self.current_step_id = "START___" + input_id
        self.all_keys = all_keys

        if isinstance(working_dir, str):
            working_dir = Path(working_dir)

        # private attributes
        self.input_file_types = input_file_types
        self.charge = charge
        self.multiplicity = multiplicity

        self.current_key = "not_assigned"
        self._current_status = (
            "not_assigned"  # not_assigned,found, submitted, finished, failed
        )
        self.current_dirs = {
            "input": None,
            "output": None,
            "finished": None,
            "failed": None,
        }
        self.final_dirs = {}
        self._failed_reason = None

        self.efficiency_data = {}

        # for each config_key this will save the location of the job_dir
        self.input_dir_per_key = {}
        self.output_dir_per_key = {}
        self.failed_per_key = {}
        self.finished_per_key = {}
        self.slurm_id_per_key = {}
        self.status_per_key = {}
        # this will be used to keep track of the jobs that are finished
        self.finished_keys = []

        self.iterations_per_key = {}

        self._init_all_dicts(working_dir, all_keys)

        # self.tqdm = None

        # prepare final_output dirs
        self.raw_success_dir = working_dir / "finished" / "raw_results" / self.mol_id
        self.raw_failed_dir = self.raw_success_dir / "failed"

        self._overlapping_jobs = []

    def __repr__(self):
        rep_str = (
            "JOB: "
            + self.unique_job_id
            + ", current_key: "
            + self.current_key
            + ", current status: "
            + self.current_status
        )
        if self.current_status == "failed":
            rep_str += ", failed reason: " + self.failed_reason
        return rep_str

    def _init_all_dicts(
        self,
        working_dir,
        all_keys,
    ):
        """Initialize dictionaries for storing directories related to each calculation step.

        Args:
            working_dir (str|Path): The working directory where the directories will be created.
            all_keys (list[str]): A list of all the calculation steps that will be performed by this job.
        """

        for i, key in enumerate(all_keys):
            id_for_step = "__".join(all_keys[: i + 1]) + "___" + self.mol_id
            self.input_dir_per_key[key] = (
                working_dir / "working" / key / "input" / id_for_step
            )
            self.output_dir_per_key[key] = (
                working_dir / "working" / key / "output" / id_for_step
            )
            self.finished_per_key[key] = (
                working_dir / "working" / key / "finished" / id_for_step
            )
            self.failed_per_key[key] = (
                working_dir / "working" / key / "failed" / id_for_step
            )

    @property
    def current_status(self):
        return self._current_status

    @current_status.setter
    def current_status(self, value):
        """Set the current status of the job.

        Args:
            value (str): The new status value.

        Returns:
            None
        """
        self._current_status = value
        self.status_per_key[self.current_key] = value

        # set status for all overlapping jobs
        if value in ["submitted", "finished", "failed"]:

            if value == "submitted":
                value = "submitted_overlapping_job"
            for overlapping_job in self.overlapping_jobs:
                if (
                    overlapping_job.current_key == self.current_key
                    and overlapping_job.current_status != value
                ):
                    overlapping_job._current_status = value  # noqa
                    overlapping_job.status_per_key[self.current_key] = value
                    overlapping_job.slurm_id_per_key[self.current_key] = (
                        self.slurm_id_per_key[self.current_key]
                    )

    @property
    def failed_reason(self):
        return self._failed_reason

    @failed_reason.setter
    def failed_reason(self, value):
        self._failed_reason = value
        for overlapping_job in self.overlapping_jobs:
            if overlapping_job.failed_reason is None:
                overlapping_job._failed_reason = value

    @property
    def overlapping_jobs(self):
        return self._overlapping_jobs

    @overlapping_jobs.setter
    def overlapping_jobs(self, value):
        self._overlapping_jobs = value

    def check_status_for_key(self, key, ignore_overlapping_jobs=True):
        """
        Check the status of the job for the given key.

        Possible outputs are:
        - not_assigned
        - not_found
        - already_finished
        - found
        - submitted
        - submitted_overlapping_job
        - returned
        - failed
        - finished
        - missing_output

        Args:
            key (str): The config key for the job.

            ignore_overlapping_jobs (bool, optional): Whether to ignore overlapping jobs. Defaults to True.

        Returns:
            str: The status of the job for the given key.
        """
        if key not in self.all_keys:
            return "not_assigned"

        # if job previously failed, it will not be re-submitted
        if self.current_status == "failed":
            return "failed"

        if key != self.current_key and key not in self.finished_keys:
            return "not_found"

        if key != self.current_key and key in self.finished_keys:
            return "already_finished"

        if key in self.status_per_key:
            if (
                self.status_per_key[key] == "submitted_overlapping_job"
                and ignore_overlapping_jobs
            ):
                return "submitted"
            return self.status_per_key[key]

        return "not_found"

    def start_new_key(self, key, step):
        """This method sets all current attributes when the job is found by a new key.
        It will be called by the batch manager when copying the job to the new key.

        Args:
            key (str): The config key.
            step (int): The current step.

        Returns:
            None
        """

        self.current_key = key
        self.current_step = step
        self.current_step_id = (
            "__".join(self.all_keys[: step + 1]) + "___" + self.mol_id
        )

        checked_status = self.check_status_for_key(key)
        if checked_status != "submitted":
            self.current_status = "found"
            self.status_per_key[key] = "found"

        self.current_dirs = {
            "input": self.input_dir_per_key[key],
            "output": self.output_dir_per_key[key],
            "finished": self.finished_per_key[key],
            "missing_ram_error": self.failed_per_key[key].parents[0]
            / "missing_ram_error"
            / self.failed_per_key[key].name,
            "walltime_error": self.failed_per_key[key].parents[0]
            / "walltime_error"
            / self.failed_per_key[key].name,
            "unknown_error": self.failed_per_key[key].parents[0]
            / "unknown_error"
            / self.failed_per_key[key].name,
            "missing_output": self.failed_per_key[key].parents[0]
            / "missing_output"
            / self.failed_per_key[key].name,
        }

    def reset_key(self, key):
        """
        Resets the key and updates the job status.
<<<<<<< HEAD

        Args:
            key (str): The key to reset.

=======

        Args:
            key (str): The key to reset.

>>>>>>> 6537ff6a
        Returns:
            str: The status after resetting the key. Possible values are:
                - "reset" if no walltime error has been encountered and the job will be resubmitted.
                - "walltime_error" if a walltime error has been encountered.
        """
        if self.iterations_per_key.get(key, 0) == 0:
            # if no walltime error has been encountered, the job will be resubmitted
            self.failed_reason = None
            self.current_status = "found"
            self.status_per_key[key] = "found"
            self.iterations_per_key[key] = 1
            return "reset"

        if self.iterations_per_key.get(key, 0) > 0:
            return "walltime_error"

    def manage_return(self, return_str):
        """
        Manages the return status of the job.

        Currently, the possible return_str values are:
        - success: Indicates that the job completed successfully.
        - missing_ram_error: Indicates an error due to insufficient RAM.
        - walltime_error: Indicates an error due to exceeding the allocated walltime.
        - unknown_error: Indicates an unknown error occurred.

        Args:
<<<<<<< HEAD
            return_str (str): The error string from the work module.
=======
            return_str (str): will return reset if the job has been reset due to walltime error. Else None
>>>>>>> 6537ff6a
        """

        if return_str == "success":
            self.current_status = "finished"
            if not self.current_dirs["finished"].exists():
                shutil.move(self.current_dirs["output"], self.current_dirs["finished"])
        else:

            if return_str == "walltime_error":
                check_reset = self.reset_key(self.current_key)
                if check_reset == "reset":

                    shutil.move(
                        self.current_dirs["output"], self.current_dirs[return_str]
                    )

                    # clear input directory for resubmission
                    for file in self.current_dirs["input"].glob("*"):
                        file.unlink()

                    return "reset"

            self.current_status = "failed"
            self.failed_reason = return_str

            if not self.current_dirs[self.failed_reason].exists():
                shutil.move(
                    self.current_dirs["output"], self.current_dirs[self.failed_reason]
                )

    def advance_to_next_key(self):
        """Advance to the next key and update the current status and directories.

        This method is used to advance to the next key in the job, update the current status and
        directories accordingly.

        Args:
            current_key (str): The current key.
            next_key (str): The next key to advance to.
            input_file_types (list, optional): A list of input file types to consider. Defaults to [".xyz"].

        Returns:
            str: The result of advancing to the next key. Possible return values are:
                - "success" if the current key is finished and the next key is successfully started.
                - "file_exists" if the input file for the current key already exists for the next key.
                - "not_finished" if the current key is not finished.
                - The failed reason if the current key is failed.
                - The wrap-up result if the current key is the last key in the job.
        """
        current_key = self.current_key

        self.status_per_key[current_key] = self.current_status

        if current_key != self.all_keys[-1]:
            next_key = self.all_keys[self.all_keys.index(current_key) + 1]

            if self.current_status == "finished":

                old_step_id = self.current_step_id
                old_finished_dir = self.current_dirs["finished"]
                self.start_new_key(next_key, self.current_step + 1)
                if current_key not in self.finished_keys:
                    self.finished_keys.append(current_key)

                    for input_file_type in self.input_file_types:
                        input_file = old_finished_dir / (old_step_id + input_file_type)

                        new_input_dir = self.current_dirs["input"]
                        new_input_dir.mkdir(parents=True, exist_ok=True)
                        new_file_name = self.current_step_id + input_file_type
                        new_file = new_input_dir / new_file_name

                        if not new_file.exists():
                            shutil.copy(input_file, new_file)
                        else:
                            return "file_exists"
                    return "success"

            elif self.current_status == "failed":
                if current_key not in self.finished_keys:
                    self.finished_keys.append(current_key)

                self.wrap_up_combined()

                return self.failed_reason

            else:
                return "not_finished"

        else:
            # if the current key is the last key, the job is finished
            if self.current_status in ["finished", "failed"]:
                if current_key not in self.finished_keys:
                    self.finished_keys.append(current_key)

                return_str = self.wrap_up_combined()

            else:
                return_str = "not_finished"

            return return_str

    def _clean_up(self):
        """Clean up the input and output directories.

        This method is used to clean up the input and output directories by archiving them and then removing them.
        """

        # check if all overlapping jobs have finished
        for overlapping_job in self.overlapping_jobs:
            if overlapping_job.current_key == self.current_key:
                if overlapping_job.current_status not in ["finished", "failed"]:
                    return

        # only clean up if all overlapping jobs have finished
        dir_list = list(self.output_dir_per_key.values()) + list(
            self.input_dir_per_key.values()
        )
        for dir in dir_list:
            if dir.exists():
                shutil.make_archive(
                    dir.parents[0] / ("archive_" + dir.stem), "zip", dir
                )
                shutil.rmtree(dir)

    def wrap_up_combined(self):
        """
        Wrap up the combined job by moving finished or failed directories to the final directory.

        Returns:
            str: The wrap up status, either "finalized" or the reason for failure.
        """
        wrap_up_return_str = "finalized"

        final_dir = self.raw_success_dir
        for key in self.finished_keys:  # pylint: disable=C0206

            if key in self.final_dirs.keys():
                continue

            key_id = (
                "__".join(self.all_keys[: self.all_keys.index(key) + 1])
                + "___"
                + self.mol_id
            )

            if self.status_per_key[key] == "finished":
                src_dir = self.finished_per_key[key]
                target_dir = final_dir / key_id

            elif self.status_per_key[key] == "failed":
                src_dir = (
                    self.failed_per_key[key].parents[0] / self.failed_reason / key_id
                )
                target_dir = final_dir / "failed" / self.failed_reason / key_id

                wrap_up_return_str = self.failed_reason

                if self.failed_reason == "missing_output":
                    src_dir.mkdir(parents=True, exist_ok=True)
                    missing_file = src_dir / "missing_output.txt"
                    with open(missing_file, "w", encoding="utf-8") as f:
                        f.write(
                            f"No output files found in the output directory for job: {self}."
                        )
            else:
                continue
            if (target_dir).exists():
                continue

            # check if overlapping jobs have already started the next key. if not skip
            for overlapping_job in self.overlapping_jobs:
                continuing = False
                if (
                    overlapping_job.current_key == key
                    and overlapping_job.current_status == "found"
                ):
                    continuing = True
                if continuing:
                    continue

            shutil.move(src_dir, target_dir)

            self.final_dirs[key] = target_dir

        self._clean_up()
        return wrap_up_return_str

    def prepare_initial_job(self, key, step, input_file):
        """Prepare the initial job for execution.

        This method prepares the initial job for execution by copying the input file to the correct input directory.

        Args:
            key (str): The key for the job.
            step (int): The step number for the job.
            input_file (Path): The input file with the correct name.

        Returns:
            None
        """
        self.start_new_key(key, step)

        # Copy the input files to the correct input directory
        self.current_dirs["input"].mkdir(parents=True, exist_ok=True)

        new_file = self.current_dirs["input"] / (
            self.current_step_id + input_file.suffix
        )
        if not new_file.exists():
            # Only create the file if it does not exist
            # When using parallel jobs, the file of a primary stage might be needed for multiple secondary stages
            # but we don't want to make the calculation multiple times
            shutil.copy(input_file, new_file)

    def export_as_dict(self):

        export_dict = {}
        export_dict["mol_id"] = self.mol_id
        export_dict["unique_job_id"] = self.unique_job_id
        export_dict["current_step"] = self.current_step
        export_dict["current_step_id"] = self.current_step_id
        export_dict["all_keys"] = self.all_keys
        export_dict["input_file_types"] = self.input_file_types
        export_dict["charge"] = int(self.charge)
        export_dict["multiplicity"] = int(self.multiplicity)
        export_dict["current_key"] = self.current_key
        export_dict["_current_status"] = self._current_status
        export_dict["finished_keys"] = self.finished_keys
        export_dict["final_dirs"] = {
            key: str(value) for key, value in self.final_dirs.items()
        }
        export_dict["failed_reason"] = self.failed_reason

        export_dict["slurm_id_per_key"] = {
            str(key): str(value) for key, value in self.slurm_id_per_key.items()
        }
        export_dict["status_per_key"] = {
            str(key): str(value) for key, value in self.status_per_key.items()
        }

        export_dict["efficiency_data"] = self.export_efficiency_data()
        return export_dict

    @classmethod
    def import_from_dict(cls, input_dict, working_dir):
        new_job = cls(
            input_dict["mol_id"],
            input_dict["all_keys"],
            working_dir,
            input_dict["charge"],
            input_dict["multiplicity"],
            input_dict["input_file_types"],
        )
        new_job.current_step = input_dict["current_step"]
        new_job.current_step_id = input_dict["current_step_id"]
        new_job.current_key = input_dict["current_key"]
        new_job._current_status = input_dict["_current_status"]

        new_job.current_dirs = {
            "input": new_job.input_dir_per_key[new_job.current_key],
            "output": new_job.output_dir_per_key[new_job.current_key],
            "finished": new_job.finished_per_key[new_job.current_key],
            "missing_ram_error": new_job.failed_per_key[new_job.current_key].parents[0]
            / "missing_ram_error"
            / new_job.failed_per_key[new_job.current_key].name,
            "walltime_error": new_job.failed_per_key[new_job.current_key].parents[0]
            / "walltime_error"
            / new_job.failed_per_key[new_job.current_key].name,
            "unknown_error": new_job.failed_per_key[new_job.current_key].parents[0]
            / "unknown_error"
            / new_job.failed_per_key[new_job.current_key].name,
        }

        new_job.final_dirs = {
            key: Path(value) for key, value in input_dict["final_dirs"].items()
        }
        new_job.failed_reason = input_dict["failed_reason"]

        new_job.slurm_id_per_key = input_dict["slurm_id_per_key"]
        new_job.status_per_key = input_dict["status_per_key"]
        new_job.finished_keys = input_dict["finished_keys"]

        new_job.efficiency_data = {
            int(key): value for key, value in input_dict["efficiency_data"].items()
        }

        return new_job

    def export_efficiency_data(self):

        str_dict = {}
        for slurm_key, data in self.efficiency_data.items():
            str_dict[slurm_key] = {}
            for key, value in data.items():
                if isinstance(value, pint.Quantity):
                    str_dict[slurm_key][key] = str(value.to_compact())
                else:
                    str_dict[slurm_key][key] = value
        return str_dict<|MERGE_RESOLUTION|>--- conflicted
+++ resolved
@@ -263,17 +263,10 @@
     def reset_key(self, key):
         """
         Resets the key and updates the job status.
-<<<<<<< HEAD
 
         Args:
             key (str): The key to reset.
 
-=======
-
-        Args:
-            key (str): The key to reset.
-
->>>>>>> 6537ff6a
         Returns:
             str: The status after resetting the key. Possible values are:
                 - "reset" if no walltime error has been encountered and the job will be resubmitted.
@@ -301,11 +294,7 @@
         - unknown_error: Indicates an unknown error occurred.
 
         Args:
-<<<<<<< HEAD
-            return_str (str): The error string from the work module.
-=======
             return_str (str): will return reset if the job has been reset due to walltime error. Else None
->>>>>>> 6537ff6a
         """
 
         if return_str == "success":
