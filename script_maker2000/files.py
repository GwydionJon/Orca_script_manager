--- conflicted
+++ resolved
@@ -467,13 +467,6 @@
 
     output_dir = pathlib.Path(main_config["main_config"]["output_dir"])
     # when giving a relative path, resolve it in relation to the config file.
-<<<<<<< HEAD
-    if not output_dir.is_absolute():
-        if isinstance(config_file, dict):
-            output_dir = os.getcwd() / output_dir
-        else:
-            output_dir = pathlib.Path(config_file).parent / output_dir
-=======
 
     if change_output_dir:
         if str(output_dir) == "use_current_dir" and (
@@ -486,7 +479,6 @@
                 output_dir = os.getcwd() / output_dir
             else:
                 output_dir = pathlib.Path(config_file).parent / output_dir
->>>>>>> 6537ff6a
 
     output_dir = output_dir.resolve()
     main_config["main_config"]["output_dir"] = str(output_dir)
@@ -565,19 +557,11 @@
 
     Returns:
         pathlib.Path: Path to the created zipball.
-<<<<<<< HEAD
 
     Raises:
         ValueError: If config is given as a dict, but config_name is not provided.
         FileNotFoundError: If no input files are provided.
 
-=======
-
-    Raises:
-        ValueError: If config is given as a dict, but config_name is not provided.
-        FileNotFoundError: If no input files are provided.
-
->>>>>>> 6537ff6a
     """
     # Check if config is valid
     if isinstance(config_path, dict) and config_name is None:
@@ -619,18 +603,12 @@
 
     main_config["main_config"]["input_file_path"] = str(input_json.name)
 
-<<<<<<< HEAD
-    main_config["main_config"]["output_dir"] = pathlib.Path(
-        main_config["main_config"]["output_dir"]
-    ).stem
-=======
     # Replace output_dir with output_dir name if it is not "."
     # as that is used for choosing a specific folder through the gui
     if main_config["main_config"]["output_dir"] != ".":
         main_config["main_config"]["output_dir"] = pathlib.Path(
             main_config["main_config"]["output_dir"]
         ).stem
->>>>>>> 6537ff6a
 
     # Replace all "empty" with "" in the main config and all sub configs
     replace_empty_with_empty_string(main_config)
