--- conflicted
+++ resolved
@@ -4,18 +4,12 @@
 import cclib
 import numpy as np
 import datetime
-<<<<<<< HEAD
 
 # from rdkit import Chem
 # from rdkit.Chem import AllChem
 
 import plotly.graph_objects as go
-=======
-from rdkit import Chem
-from rdkit.Chem import AllChem
->>>>>>> a614531b
-
-import plotly.graph_objects as go
+
 
 single_value_entries = [
     "charge",
@@ -185,11 +179,7 @@
     return file_dict, corrections_list
 
 
-<<<<<<< HEAD
 def parse_output_file(output_dir, failed_reason=None):
-=======
-def parse_output_file(output_dir):
->>>>>>> a614531b
     """
     Parses the output file and saves the results in a JSON file.
 
@@ -222,7 +212,6 @@
         output_file = output_dir
         json_file = output_dir.with_name(output_dir.stem + "_calc_result.json")
 
-<<<<<<< HEAD
     if output_file.exists():
         try:
             cclib_results = cclib.io.ccread(str(output_file))
@@ -230,14 +219,6 @@
             print(f"Error: {e}")
             raise e
         cclib_attr = cclib_results.getattributes()
-=======
-    try:
-        cclib_results = cclib.io.ccread(str(output_file))
-    except Exception as e:
-        print(f"Error: {e}")
-        raise e
-    cclib_attr = cclib_results.getattributes()
->>>>>>> a614531b
 
         result_dict = _convert_np_to_list(cclib_attr)
         if failed_reason is not None:
@@ -246,12 +227,9 @@
     elif failed_reason is not None:
         result_dict = {"Failed": failed_reason}
 
-<<<<<<< HEAD
     # removed due to wrong embedding by rdkit
     # result_dict["connectivity_check"] = basic_connectivity_check(result_dict)
 
-=======
->>>>>>> a614531b
     # Save the results in a JSON file
     with open(json_file, "w", encoding="utf-8") as f:
         json.dump(result_dict, f, indent=4)
@@ -342,8 +320,6 @@
 def basic_connectivity_check(calc_results):
     """
     Checks if the structure has changed during the calculation.
-<<<<<<< HEAD
-=======
 
     Args:
         calc_results (str, Path or dict): Path to the JSON file or JSON object containing the calculation results.
@@ -352,32 +328,6 @@
         bool: True if the structure has not changed, False otherwise.
     """
 
-    def _coords_from_coords(calc_results, index):
-        coords = list(calc_results["coords"].values())[index]
-        xyz_str = f"{len(coords)}\n\n"
-
-        for row in coords:
-            atom, *_coords = row.values()
-            xyz_str += f"{atom} {' '.join(map(str, _coords))}\n"
-        return xyz_str.strip()
-
-    def _coords_from_atom_coords(calc_results, index):
-        xyz_str = f"{len(calc_results['atomlabels'])}\n\n"
-
-        for atom, coords in zip(
-            calc_results["atomlabels"], calc_results["atomcoords"][index]
-        ):
-            xyz_str += f"{atom} {' '.join(map(str, coords))}\n"
->>>>>>> a614531b
-
-    Args:
-        calc_results (str, Path or dict): Path to the JSON file or JSON object containing the calculation results.
-
-    Returns:
-        bool: True if the structure has not changed, False otherwise.
-    """
-
-<<<<<<< HEAD
     raise NotImplementedError("Removed due to wrong embedding by rdkit")
 
     # def _coords_from_coords(calc_results, index):
@@ -453,50 +403,4 @@
     # for bond in last_mol.GetBonds():
     #     final_bond_list.append((bond.GetBeginAtomIdx(), bond.GetEndAtomIdx()))
 
-    # return set(first_bond_list) == set(final_bond_list)
-=======
-    original_coords = calc_results["metadata"]["coords"]
-    # Coords are only present when ORCA didn't use an XYZ file for the coord input.
-    # If this is the case, the first coordinates from the atom coordinate list will be used.
-    if original_coords == []:
-        if "coords" in calc_results:
-            first_xyz_str = _coords_from_coords(calc_results, index=0)
-        elif "atomcoords" in calc_results:
-            first_xyz_str = _coords_from_atom_coords(calc_results, index=0)
-
-    else:  # If the input file contained XYZ coordinates, use these
-        first_xyz_str = f"{len(original_coords)}\n\n"
-        for row in original_coords:
-            atom, *coords = row
-            first_xyz_str += f"{atom} {' '.join(map(str, coords))}\n"
-
-        first_xyz_str = first_xyz_str.strip()
-
-    # Differentiate whether the data is directly parsed from ORCA (atomcoords) or has been extracted first (coords)
-    if "coords" in calc_results:
-        final_xyz_str = _coords_from_coords(calc_results, index=-1)
-    elif "atomcoords" in calc_results:
-        final_xyz_str = _coords_from_atom_coords(calc_results, index=-1)
-
-    # Bonds of the input structure
-    first_mol = Chem.rdmolfiles.MolFromXYZBlock(first_xyz_str)
-    AllChem.Compute2DCoords(first_mol)
-    first_mol = AllChem.AddHs(first_mol)
-    AllChem.EmbedMolecule(first_mol)
-    first_bond_list = []
-
-    for bond in first_mol.GetBonds():
-        first_bond_list.append((bond.GetBeginAtomIdx(), bond.GetEndAtomIdx()))
-
-    # Bonds of the last iteration
-    last_mol = Chem.rdmolfiles.MolFromXYZBlock(final_xyz_str)
-    AllChem.Compute2DCoords(last_mol)
-    last_mol = AllChem.AddHs(last_mol)
-    AllChem.EmbedMolecule(last_mol)
-    final_bond_list = []
-
-    for bond in last_mol.GetBonds():
-        final_bond_list.append((bond.GetBeginAtomIdx(), bond.GetEndAtomIdx()))
-
-    return set(first_bond_list) == set(final_bond_list)
->>>>>>> a614531b
+    # return set(first_bond_list) == set(final_bond_list)