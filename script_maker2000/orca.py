"""
This module provides functionality for working with ORCA files and preparing jobs for the ORCA module.

The module contains the following classes:
- OrcaModule: A class for setting up ORCA files and preparing jobs for the ORCA module.
"""

from pathlib import Path
import copy
import datetime
import subprocess
import shutil
import re
from typing import Union
from script_maker2000.template import TemplateModule
from script_maker2000.job import Job
from script_maker2000.analysis import extract_infos_from_results, parse_output_file


orca_ram_scaling = (
    0.65  # 65% of the available ram is used for orca this is subject to change
)


class OrcaModule(TemplateModule):
    """
    A class representing an Orca module.

    This class provides methods to set up Orca files from a main configuration,
    prepare jobs for the Orca module, and create slurm scripts for each configuration.

    Attributes:
        main_config (dict): The main configuration dictionary containing all the setup information.
        config_key (str): The key corresponding to the specific Orca setup in the main configuration.
    """

    def __init__(
        self,
        main_config: dict,
        config_key: str,
    ):
        """
        Initializes an OrcaModule object.

        This method sets up the orca files from the main config.
        Since different orca setups can be defined in the config,
        we need to pass the corresponding keyword (e.g., optimization or single_point).

        Args:
            main_config (dict): The main configuration dictionary containing all the setup information.
            config_key (str): The key corresponding to the specific orca setup in the main configuration.

        Raises:
            NotImplementedError: If a required method or feature is not implemented in a subclass.
        """
        super(OrcaModule, self).__init__(main_config, config_key)
        self.log.info(f"Creating orca object from key: {config_key}")

        # Set the orca version in the internal configuration
        self.internal_config["options"]["orca_version"] = self.main_config[
            "main_config"
        ]["orca_version"]

    def prepare_jobs(self, input_dirs, **kwargs) -> dict:
        """
        Prepares the jobs for the Orca module.

        This method reads XYZ files from the input directories,
        creates ORCA input files and slurm scripts,
        and returns a dictionary mapping directory stems to directory paths.

        Args:
            input_dirs (list): A list of directories to read the XYZ files from.
            kwargs: Arbitrary keyword arguments.

        Returns:
            dict: A dictionary mapping directory stems to directory paths.
        """
        input_files = []

        # Get the charge list and multiplicity list from the keyword arguments
        charge_list = kwargs.get("charge_list", [])
        multiplicity_list = kwargs.get("multiplicity_list", [])

        # Read the XYZ files from the input directories
        for input_dir in input_dirs:
            input_files.extend(list(input_dir.glob("*xyz")))

        # Read the XYZ files and create a dictionary of their information
        xyz_dict = self.read_xyzs(input_files, charge_list, multiplicity_list)

        # Create ORCA input files and prepare the slurm script
        orca_file_dict = self.create_orca_input_files(xyz_dict)
        orca_slurm_config = self.prepare_slurm_script(orca_file_dict)

        # Write the ORCA scripts and create the slurm scripts
        self.write_orca_scripts(orca_file_dict)
        self.create_slurm_scripts(orca_slurm_config)

        # Create a dictionary mapping directory stems to directory paths
        input_dir_dict = {input_dir.stem: input_dir for input_dir in input_dirs}
        return input_dir_dict

    def prepare_slurm_script(self, orca_file_dict, override_settings=None) -> dict:
        """
        Prepares a dictionary with the necessary variables to fill for a SLURM script.

        Variables to fill:

            - __jobname (str): Job name.
            - __ntasks (int): Number of tasks.
            - __memcore (int): Memory per core.
            - __walltime (str): Wall time.
            - __scratchsize (int): Scratch size.
            - __input_dir (str): Full path to the original input directory.
            - __output_dir (str): Full path to the original output directory.
            - __input_file (str): Relative path to the input file (this gets copied).
            - __output_file (str): Saves the ORCA output (full path to the original directory).
            - __marked_files (str): File paths in the format "/home/usr/dir/{file1,file2,file3,file4}".

        Args:
            orca_file_dict (dict): Dictionary with ORCA file information.
            override_settings (dict, optional): Dictionary with settings to override.

            Example: {"n_cores_per_calculation": 8, "ram_per_core": 8000, "walltime": "24:00:00"}

        Returns:
            dict: Dictionary with the variables to fill for the SLURM script.
        """
        options = self.internal_config["options"]

        if isinstance(override_settings, dict):
            for key, value in override_settings.items():
                options[key] = value

        elif override_settings is not None:
            raise TypeError(
                f"Override settings must be a dict but is {type(override_settings)}"
            )

        slurm_dict = {}
        # Get current date
        current_date = datetime.datetime.now()

        # Format date as a string with abbreviated year, hours, minutes, and seconds
        date_str = current_date.strftime("%dd_%mm_%yy-%Hh_%Mm_%Ss")
        working_dir = self.working_dir.resolve()

        for key in orca_file_dict.keys():
            slurm_dict[key] = {
                "__jobname": f"{key}",
                "__VERSION": options["orca_version"],
                "__ntasks": options["n_cores_per_calculation"],
                "__memcore": options["ram_per_core"],
                "__walltime": options["walltime"],
                "__scratchsize": options["disk_storage"],
                "__input_dir": working_dir / "input" / key,
                "__output_dir": working_dir / "output" / f"{key}",
                "__input_file": f"{key}.inp",
                "__output_file": working_dir / "output" / f"{key}" / f"{key}.out",
                "__marked_files": f"{key}.inp",
                "__timestemp": date_str,
            }
        return slurm_dict

    def create_slurm_scripts(self, slurm_config=None) -> Union[str, Path]:
        """
        Creates slurm scripts for each configuration in the slurm_config dictionary.
<<<<<<< HEAD

        This function reads a slurm template file,
        replaces placeholders in the template with values from the slurm_config dictionary,
        and writes the resulting slurm script to a new file in the working directory.

=======

        This function reads a slurm template file,
        replaces placeholders in the template with values from the slurm_config dictionary,
        and writes the resulting slurm script to a new file in the working directory.

>>>>>>> 6537ff6a
        Args:
            slurm_config (dict, optional): A dictionary containing slurm configurations.
            Each key is a filename stem and each value is a dictionary of placeholders and their replacements.

        Returns:
            dict: A dictionary mapping filename stems to the paths of the created slurm scripts.
        """

        # Initialize a dictionary to hold the paths of the created slurm scripts
        slurm_path_dict = {}

        # Read the slurm template file
        slurm_template_path = self.working_dir / "orca_template.sbatch"
        with open(slurm_template_path, "r", encoding="utf-8") as f:
            slurm_template = f.readlines()
        slurm_template = "".join(slurm_template)

        # Iterate over the slurm configurations
        for key, value in slurm_config.items():
            slurm_dict = value
            slurm_script = copy.copy(slurm_template)

            # Replace placeholders in the slurm template with values from the slurm configuration
            for replace_key, input_value in slurm_dict.items():
                slurm_script = slurm_script.replace(replace_key, str(input_value))

            # Create a new directory for the slurm script
            (self.working_dir / "input" / key).mkdir(parents=True, exist_ok=True)

            # Write the slurm script to a new file
            slurm_path_dict[key] = self.working_dir / "input" / key / f"{key}.sbatch"
            with open(slurm_path_dict[key], "w", encoding="utf-8") as f:
                f.write(slurm_script)

        # Return the dictionary of slurm script paths
        return slurm_path_dict

    def write_orca_scripts(self, orca_file_dict):
        """
        Writes ORCA input files for each entry in the orca_file_dict dictionary.

        This function creates a new directory for each ORCA input file, writes the input data to the file,
        and stores the path of the created file in a dictionary.

        Args:
            orca_file_dict (dict): A dictionary containing ORCA input data.
            Each key is a filename stem and each value is a list of lines to write to the file.

        Returns:
            dict: A dictionary mapping filename stems to the paths of the created ORCA input files.
        """

        # Initialize a dictionary to hold the paths of the created ORCA input files
        orca_path_dict = {}

        # Define the directory to write the ORCA input files to
        input_dir = self.working_dir / "input"

        # Iterate over the ORCA input data
        for key, value in orca_file_dict.items():
            # Create a new directory for the ORCA input file
            (input_dir / key).mkdir(parents=True, exist_ok=True)

            # Write the ORCA input data to a new file
            orca_path_dict[key] = input_dir / key / (key + ".inp")
            with open(orca_path_dict[key], "w", encoding="utf-8") as f:
                for item in value:
                    f.write("%s\n" % item)

        # Return the dictionary of ORCA input file paths
        return orca_path_dict

    def read_xyzs(self, input_files, charge_list, multiplicity_list):
        """
        Reads XYZ files and returns a dictionary with the file information.

        This function reads each XYZ file in the input_files list, extracts the coordinates,
        and stores them in a dictionary along with the charge and multiplicity.
        The dictionary is keyed by the stem of the XYZ file path.
        Each XYZ file is then moved to a new directory in the working directory.

        Args:
            input_files (list): A list of paths to the XYZ files.
            charge_list (list): A list of charges corresponding to the XYZ files.
            multiplicity_list (list): A list of multiplicities corresponding to the XYZ files.

        Returns:
            dict: A dictionary containing the coordinates, charge, and multiplicity for each XYZ file,
            keyed by the stem of the XYZ file path.
        """

        xyz_dict = {}

        # Iterate over the XYZ files, charges, and multiplicities
        for xyz_path, charge, multiplicity in zip(
            input_files, charge_list, multiplicity_list
        ):
            # Open the XYZ file and read the coordinates
            with open(xyz_path, "r", encoding="utf-8") as f:
                coords = f.readlines()[2:]

            # Remove trailing spaces and line breaks from the coordinates
            coords = [coord.strip() for coord in coords]

            # Store the coordinates, charge, and multiplicity in the dictionary
            xyz_dict[xyz_path.stem] = {
                "coords": coords,
                "charge": charge,
                "mul": multiplicity,
            }

            # Create a new directory in the working directory for the XYZ file
            (self.working_dir / "input" / xyz_path.stem).mkdir(
                parents=True, exist_ok=True
            )

            # Move the XYZ file to the new directory
            shutil.move(
                xyz_path,
                self.working_dir / "input" / xyz_path.stem / f"{xyz_path.stem}.xyz",
            )

        # Return the dictionary
        return xyz_dict

    def create_orca_input_files(self, xyz_dict):
        """
        Creates ORCA input files based on the provided XYZ dictionary and internal configuration.
<<<<<<< HEAD

        The internal configuration should include the following options:

        - method: The computational method to use.
        - basisset: The basis set to use.
        - additional_settings: Any additional settings for the calculation.
        - ram_per_core: The amount of RAM to allocate per core.
        - n_cores_per_calculation: The number of cores to use for the calculation.
        - args: Any additional arguments for the calculation.

=======

        The internal configuration should include the following options:

        - method: The computational method to use.
        - basisset: The basis set to use.
        - additional_settings: Any additional settings for the calculation.
        - ram_per_core: The amount of RAM to allocate per core.
        - n_cores_per_calculation: The number of cores to use for the calculation.
        - args: Any additional arguments for the calculation.

>>>>>>> 6537ff6a
        Args:
            xyz_dict (dict): A dictionary containing XYZ coordinates for the molecules.

        Example for additional arguments in the internal configuration:
            {"scf": ["MAXITER 0"], "elprop": ["Polar 1","Solver C"] }
        """

        options = self.internal_config["options"]

        # extract setup from config
        method = options["method"]
        basisset = options["basisset"]
        add_setting = options["additional_settings"]
        maxcore = options["ram_per_core"] * orca_ram_scaling
        nprocs = options["n_cores_per_calculation"]
        args = options["args"]

        for argument in [method, basisset, add_setting]:
            if argument == "empty":
                argument = ""

        # start setting the pieces for the orca file

        setup_lines = []
        setup_lines.append(f"!{method} {basisset} {add_setting}")
        setup_lines.append(f"%maxcore {maxcore}")
        setup_lines.append(f"%pal nprocs = {nprocs}  end")
        for key, arg_list in args.items():
            setup_lines.append(f"%{key}")
            for arg in arg_list:
                setup_lines.append(f"{arg}")
            setup_lines.append("end")

        orca_file_dict = {}

        for key, value in xyz_dict.items():
            orca_file_dict[key] = copy.deepcopy(setup_lines)

            orca_file_dict[key].append("%output XYZFILE 1 end")

            coords = value["coords"]
            charge = value["charge"]
            mul = value["mul"]

            orca_file_dict[key].append(f"* xyz {charge} {mul}")
            orca_file_dict[key] += coords
            orca_file_dict[key].append("*")

        return orca_file_dict

    def run_job(self, job) -> None:
        """
        Submits a job to the server using the SLURM workload manager.

        This function checks if the necessary SLURM and ORCA input files exist in the job's input directory.
        If they do, it submits the job using the `sbatch` command. If the `sbatch` command is not found,
        it raises a ValueError. If the necessary input files are not found, it raises a FileNotFoundError.

        Args:
            job (Job): The job object to be submitted. The job object should have a `current_dirs` attribute
                       that is a dictionary with a key "input" that maps to the directory containing the job's
                       input files. The name of the job is assumed to be the stem of this directory.

        Raises:
            ValueError: If the `sbatch` command is not found in the system's PATH.
            FileNotFoundError: If the necessary SLURM or ORCA input files are not found in the job's input directory.

        Returns:
            subprocess.CompletedProcess: The process object that was created by the subprocess.run command.
                                         This object can be used to check if the job was submitted successfully.
        """

        job_dir = job.current_dirs["input"]
        key = job_dir.stem
        slurm_file = job_dir / (key + ".sbatch")
        orca_file = job_dir / (key + ".inp")
        self.log.debug(
            f"Submitting orca job: {key} with slurm file: {slurm_file} and orca file: {orca_file}"
        )

        if slurm_file.is_file() and orca_file.is_file():

            if shutil.which("sbatch"):
                process = subprocess.run(
                    [shutil.which("sbatch"), str(slurm_file)],
                    shell=False,
                    check=False,
                    capture_output=True,
                    text=True,
                    # shell = False is important on justus
                )
            else:
                raise ValueError(
                    "sbatch not found in path. Please make sure that slurm is installed on your system."
                )

        else:
            raise FileNotFoundError(
                f"Can't find slurm file: {slurm_file} or orca file: {orca_file} for job {job}."
                + " Please check your file name or provide the necessary files."
            )
        return process

<<<<<<< HEAD
    def restart_jobs(self, job_list, key):
        """
        Restarts a list of jobs that failed due to a walltime error.

        This function iterates over the provided list of jobs, resetting each job and collecting the results.
        If the job failed due to a walltime error, it is skipped. Otherwise, the function collects the results
        of the job, creates a new XYZ input file based on the last coordinates of the job, and appends the job
        to a list of reset jobs. After all jobs have been processed, the function creates new ORCA input files
        and SLURM scripts for the reset jobs, and returns a tuple containing the list of reset jobs and a list
        of jobs that were not reset.

        Args:
            job_list (list): A list of Job objects to be restarted.
            key (str): The key to use when collecting the results of each job.

        Returns:
            tuple: A tuple containing two lists. The first list contains the Job objects that were reset. The
                second list contains the Job objects that were not reset.
        """

        # Initialize dictionaries and lists
        new_xyz_dict = {}
        reset_jobs_list = []

        # Log the number of jobs being restarted
        self.log.info(f"Restarting {len(job_list)} jobs")

        # Iterate over the list of jobs
        for job in job_list:

            # Reset the job and check the result
            reset_result = job.reset_key(self.config_key)
            if reset_result == "walltime_error":
                # If the job failed due to a walltime error, skip it
                continue
=======
    def restart_jobs(self, reset_job_list, key):
        """
        Restarts a list of jobs that failed due to a walltime error.

        This function iterates over the provided list of jobs, resetting each job and collecting the results.
        If the job failed due to a walltime error, it is skipped. Otherwise, the function collects the results
        of the job, creates a new XYZ input file based on the last coordinates of the job, and appends the job
        to a list of reset jobs. After all jobs have been processed, the function creates new ORCA input files
        and SLURM scripts for the reset jobs, and returns a tuple containing the list of reset jobs and a list
        of jobs that were not reset.

        Args:
            job_list (list): A list of Job objects to be restarted.
            key (str): The key to use when collecting the results of each job.

        Returns:
            tuple: A tuple containing two lists. The first list contains the Job objects that were reset. The
                second list contains the Job objects that were not reset.
        """

        # Initialize dictionaries and lists
        new_xyz_dict = {}

        # Log the number of jobs being restarted
        self.log.info(f"Restarting {len(reset_job_list)} jobs")

        # Iterate over the list of jobs
        for job in reset_job_list:
>>>>>>> 6537ff6a

            # Collect the results of the job
            result_dict = OrcaModule.collect_results(job, key, "walltime_error")
            new_key = list(result_dict.keys())[0]

            # Get the last coordinates of the job
            last_xyz_coords = list(result_dict[new_key]["coords"].values())[-1]

            # Create a new XYZ input file based on the last coordinates
            new_xyz_input = [
                f"{atom['symbol']} {atom['x']} {atom['y']} {atom['z']}"
                for atom in last_xyz_coords
            ]
            new_xyz_dict[new_key] = {
                "coords": new_xyz_input,
                "charge": result_dict[new_key]["charge"],
                "mul": result_dict[new_key]["mult"],
            }

            # Remove the old files
            for file in job.current_dirs["input"].glob("*"):
                file.unlink()

<<<<<<< HEAD
            # Add the job to the list of reset jobs
            reset_jobs_list.append(job)

=======
>>>>>>> 6537ff6a
        # Override the walltime setting
        override_slurm_settings = {
            "walltime": self.main_config["main_config"]["max_run_time"]
        }

        # Create new ORCA input files and SLURM scripts for the reset jobs
        new_orca_file_dict = self.create_orca_input_files(new_xyz_dict)
        new_slurm_config = self.prepare_slurm_script(
            new_orca_file_dict, override_slurm_settings
        )

        # Write the new ORCA scripts and create the new SLURM scripts
        self.write_orca_scripts(new_orca_file_dict)
        self.create_slurm_scripts(new_slurm_config)

<<<<<<< HEAD
        # Get a list of jobs that were not reset
        non_reset_jobs = [job for job in job_list if job not in reset_jobs_list]

        # Return the list of reset jobs and the list of jobs that were not reset
        return reset_jobs_list, non_reset_jobs

    @classmethod
    def collect_results(cls, job, key, results_dir="finished") -> dict:
=======
        # Return the list of reset jobs
        return reset_job_list

    @classmethod
    def collect_results(cls, job, key, results_dir=None) -> dict:
>>>>>>> 6537ff6a
        """
        Uses the cclib library to extract the results from the ORCA output file.

        This function checks if the job's status for the given key is
        "finished" and if the results directory is "finished".
        If both conditions are met, it parses the output file and extracts the results.
        The results are then returned as a dictionary.
        If the conditions are not met, the function returns None.

        Args:
            job (Job): The current job object to collect results from.
            key (str): The key of the job to collect results from.
            results_dir (str, optional): The directory where the results are stored. Defaults to "finished".

        Returns:
            dict: A dictionary containing the results extracted from the ORCA output file.
            If the job's status for the given key
            is not "finished" or the results directory is not "finished", returns None.
        """

        # Check if the job's status for the given key is "finished" and if the results directory is "finished"
        if job.status_per_key[key] != "finished" and results_dir == "finished":
            # If not, return None
            return None

<<<<<<< HEAD
        # Parse the output file
        parse_output_file(job.current_dirs[results_dir])
=======
        if results_dir is None:
            if job.status_per_key[key] == "finished":
                results_dir = "finished"
                parse_output_file(job.current_dirs[results_dir])

            elif job.status_per_key[key] == "failed":
                results_dir = job.failed_reason
                parse_output_file(job.current_dirs[results_dir], job.failed_reason)
            else:
                return None
        else:
            parse_output_file(job.current_dirs[results_dir])

        # Parse the output file
>>>>>>> 6537ff6a

        # Extract the results from the output file
        result_dict, _ = extract_infos_from_results(job.current_dirs[results_dir])

        # Return the results as a dictionary
        return result_dict

    @classmethod
    def check_job_status(cls, job: Job) -> str:
        """
        Checks the status of a job by examining the ORCA output file and the SLURM file.

        This function checks for various types of errors in the ORCA output file and the SLURM file.
        It returns a string indicating the status of the job: "success", "missing_ram_error", "walltime_error",
        "missing_files_error", or "unknown_error".

        Args:
            job (Job): The job object to check the status of.

        Returns:
            str: A string indicating the status of the job.
        """

        # Define a function to check for a SLURM walltime error in a text
        def check_slurm_walltime_error(input_text):
            pattern = re.compile(
                r"slurmstepd: error: \*\*\* JOB [0-9]+ ON [A-Za-z0-9]+ "
                + r"CANCELLED AT [0-9]{4}-[0-9]{2}-[0-9]{2}T[0-9]{2}:[0-9]{2}:[0-9]{2}"
                + r"(\.[0-9]{1,3})? DUE TO TIME LIMIT \*\*\*",
                re.IGNORECASE,
            )
            return pattern.search(input_text)

        # Define a function to check for an ORCA memory error in a text
        def check_orca_memory_error(input_text):
            pattern = re.compile(
                r"Error  \(ORCA_SCF\): Not enough memory available!", re.IGNORECASE
            )
            return pattern.search(input_text)

        # Define a function to check for a normal ORCA termination in a text
        def check_orca_normal_termination(input_text):
            pattern = re.compile(r"ORCA TERMINATED NORMALLY")
            return pattern.search(input_text)

        # Get the output directory of the job
        job_out_dir = job.current_dirs["output"]

        # Get the ORCA output file
        orca_out_file = job_out_dir / (job_out_dir.stem + ".out")

        # Try to get the SLURM file
        try:
            slurm_file = list(job_out_dir.glob("slurm*"))[0]
        except IndexError:
            # If the SLURM file is not found, raise an exception
            raise Exception(f"Can't find slurm file in {job_out_dir} for job {job}")

        # Initialize the output string to "unknown_error"
        output_string = "unknown_error"

        # If the ORCA output file exists, check for errors in it
        if orca_out_file.exists():
            try:
                with open(orca_out_file, encoding="utf-8") as f:
                    file_contents = f.read()
            except UnicodeDecodeError:
                file_contents = _handle_encoding_error(orca_out_file)

            # Check for a normal ORCA termination
            if check_orca_normal_termination(file_contents):
                output_string = "success"
            # Check for an ORCA memory error
            if check_orca_memory_error(file_contents):
                output_string = "missing_ram_error"

        # If the SLURM file exists, check for a walltime error in it
        if slurm_file.exists():
            try:
                with open(slurm_file, encoding="utf-8") as f:
                    file_contents = f.read()
            except UnicodeDecodeError:
                file_contents = _handle_encoding_error(slurm_file)

            # Check for a SLURM walltime error
            if check_slurm_walltime_error(file_contents):
                output_string = "walltime_error"

        # If either the ORCA output file or the SLURM file does not exist,
        # set the output string to "missing_files_error"
        if not orca_out_file.exists() or not slurm_file.exists():
            output_string = "missing_files_error"

        # Return the output string
        return output_string


def _handle_encoding_error(filename):
    """
    Handles a UnicodeDecodeError when reading a file.

    This function reads a file as bytes and tries to decode it as UTF-8.
    If a UnicodeDecodeError occurs,
    it prints a message indicating the error and the last characters before the error occurred.
    It then reopens the file with error handling to replace the misbehaving character with a
    '?' and returns the file contents.


    Note that this function was designed for a specific problem
     manifesting in some test cases and should technically never be actually needed.

    Args:
        filename (str): The name of the file to read.

    Returns:
        str: The contents of the file, with misbehaving characters replaced by '?'.
    """

    # Read the file as bytes to find the misbehaving character
    with open(filename, "rb") as f:
        byte_data = f.read()

    try:
        # Try to decode the byte data as UTF-8
        byte_data.decode("utf-8")
        return
    except UnicodeDecodeError as e:
        # If a UnicodeDecodeError occurs, get the position of the error
        error_position = e.start

    # Decode the byte data up to the error position
    partial_decoded_data = byte_data[:error_position].decode("utf-8", errors="ignore")

    # Print a message indicating the error and the last characters before the error occurred
    print(
        f"An encoding error occured in {filename}. Unreadable symbol will be replaced by '?'"
    )
    print("Here are the last characters before the error occured:")
    print(partial_decoded_data[-500:])

    # Reopen the file with error handling to replace the misbehaving character with a '?'
    with open(filename, encoding="utf-8", errors="replace") as f:
        file_contents = f.read()

    # Return the file contents
    return file_contents<|MERGE_RESOLUTION|>--- conflicted
+++ resolved
@@ -166,19 +166,11 @@
     def create_slurm_scripts(self, slurm_config=None) -> Union[str, Path]:
         """
         Creates slurm scripts for each configuration in the slurm_config dictionary.
-<<<<<<< HEAD
 
         This function reads a slurm template file,
         replaces placeholders in the template with values from the slurm_config dictionary,
         and writes the resulting slurm script to a new file in the working directory.
 
-=======
-
-        This function reads a slurm template file,
-        replaces placeholders in the template with values from the slurm_config dictionary,
-        and writes the resulting slurm script to a new file in the working directory.
-
->>>>>>> 6537ff6a
         Args:
             slurm_config (dict, optional): A dictionary containing slurm configurations.
             Each key is a filename stem and each value is a dictionary of placeholders and their replacements.
@@ -307,7 +299,6 @@
     def create_orca_input_files(self, xyz_dict):
         """
         Creates ORCA input files based on the provided XYZ dictionary and internal configuration.
-<<<<<<< HEAD
 
         The internal configuration should include the following options:
 
@@ -318,18 +309,6 @@
         - n_cores_per_calculation: The number of cores to use for the calculation.
         - args: Any additional arguments for the calculation.
 
-=======
-
-        The internal configuration should include the following options:
-
-        - method: The computational method to use.
-        - basisset: The basis set to use.
-        - additional_settings: Any additional settings for the calculation.
-        - ram_per_core: The amount of RAM to allocate per core.
-        - n_cores_per_calculation: The number of cores to use for the calculation.
-        - args: Any additional arguments for the calculation.
-
->>>>>>> 6537ff6a
         Args:
             xyz_dict (dict): A dictionary containing XYZ coordinates for the molecules.
 
@@ -433,8 +412,7 @@
             )
         return process
 
-<<<<<<< HEAD
-    def restart_jobs(self, job_list, key):
+    def restart_jobs(self, reset_job_list, key):
         """
         Restarts a list of jobs that failed due to a walltime error.
 
@@ -456,49 +434,12 @@
 
         # Initialize dictionaries and lists
         new_xyz_dict = {}
-        reset_jobs_list = []
-
-        # Log the number of jobs being restarted
-        self.log.info(f"Restarting {len(job_list)} jobs")
-
-        # Iterate over the list of jobs
-        for job in job_list:
-
-            # Reset the job and check the result
-            reset_result = job.reset_key(self.config_key)
-            if reset_result == "walltime_error":
-                # If the job failed due to a walltime error, skip it
-                continue
-=======
-    def restart_jobs(self, reset_job_list, key):
-        """
-        Restarts a list of jobs that failed due to a walltime error.
-
-        This function iterates over the provided list of jobs, resetting each job and collecting the results.
-        If the job failed due to a walltime error, it is skipped. Otherwise, the function collects the results
-        of the job, creates a new XYZ input file based on the last coordinates of the job, and appends the job
-        to a list of reset jobs. After all jobs have been processed, the function creates new ORCA input files
-        and SLURM scripts for the reset jobs, and returns a tuple containing the list of reset jobs and a list
-        of jobs that were not reset.
-
-        Args:
-            job_list (list): A list of Job objects to be restarted.
-            key (str): The key to use when collecting the results of each job.
-
-        Returns:
-            tuple: A tuple containing two lists. The first list contains the Job objects that were reset. The
-                second list contains the Job objects that were not reset.
-        """
-
-        # Initialize dictionaries and lists
-        new_xyz_dict = {}
 
         # Log the number of jobs being restarted
         self.log.info(f"Restarting {len(reset_job_list)} jobs")
 
         # Iterate over the list of jobs
         for job in reset_job_list:
->>>>>>> 6537ff6a
 
             # Collect the results of the job
             result_dict = OrcaModule.collect_results(job, key, "walltime_error")
@@ -522,12 +463,6 @@
             for file in job.current_dirs["input"].glob("*"):
                 file.unlink()
 
-<<<<<<< HEAD
-            # Add the job to the list of reset jobs
-            reset_jobs_list.append(job)
-
-=======
->>>>>>> 6537ff6a
         # Override the walltime setting
         override_slurm_settings = {
             "walltime": self.main_config["main_config"]["max_run_time"]
@@ -543,22 +478,11 @@
         self.write_orca_scripts(new_orca_file_dict)
         self.create_slurm_scripts(new_slurm_config)
 
-<<<<<<< HEAD
-        # Get a list of jobs that were not reset
-        non_reset_jobs = [job for job in job_list if job not in reset_jobs_list]
-
-        # Return the list of reset jobs and the list of jobs that were not reset
-        return reset_jobs_list, non_reset_jobs
-
-    @classmethod
-    def collect_results(cls, job, key, results_dir="finished") -> dict:
-=======
         # Return the list of reset jobs
         return reset_job_list
 
     @classmethod
     def collect_results(cls, job, key, results_dir=None) -> dict:
->>>>>>> 6537ff6a
         """
         Uses the cclib library to extract the results from the ORCA output file.
 
@@ -584,10 +508,6 @@
             # If not, return None
             return None
 
-<<<<<<< HEAD
-        # Parse the output file
-        parse_output_file(job.current_dirs[results_dir])
-=======
         if results_dir is None:
             if job.status_per_key[key] == "finished":
                 results_dir = "finished"
@@ -602,7 +522,6 @@
             parse_output_file(job.current_dirs[results_dir])
 
         # Parse the output file
->>>>>>> 6537ff6a
 
         # Extract the results from the output file
         result_dict, _ = extract_infos_from_results(job.current_dirs[results_dir])
