[build-system]
requires = [
    "setuptools>=61",
]
build-backend = "setuptools.build_meta"

[project]
name = "script_maker2000"
version = "0.0.1"
description = "Support Tool for startin chemical calculations on slurm systems."
readme = "README.md"
maintainers = [
    { name = "Gwydion Daskalakis", email = "daskalakis@stud.uni-heidelberg.de" },
    { name = "Manuel Schmitt", email = "Manuel.Schmitt@aci.uni-heidelberg.dee" },
]
requires-python = ">=3.11"
license = { text = "GNU" }
classifiers = [
    "Programming Language :: Python :: 3",
    "Operating System :: OS Independent",
    "License :: OSI Approved :: GNU License",
]

dependencies = [
    "pandas",
    "numpy",
    "click",
    "rdkit",
    "tqdm",
    "joblib",
    "dash",
    "dash-bootstrap-components",
    "dash-renderjson",
    "dash_cytoscape",
    "clickqt",
    "pint",
    "pint_pandas",
    "molmass",
<<<<<<< HEAD
=======
    "mip",
>>>>>>> 4d6a2bcf
]



[project.scripts]
script_maker_cli = "script_maker2000.cli:script_maker_cli"
[tool.setuptools]
packages = ["script_maker2000", "script_maker2000.data"]<|MERGE_RESOLUTION|>--- conflicted
+++ resolved
@@ -36,10 +36,7 @@
     "pint",
     "pint_pandas",
     "molmass",
-<<<<<<< HEAD
-=======
     "mip",
->>>>>>> 4d6a2bcf
 ]
 
 
